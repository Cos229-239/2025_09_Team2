--- conflicted
+++ resolved
@@ -29,17 +29,10 @@
   url_launcher: ^6.2.1
   cached_network_image: ^3.3.0
   # Firebase dependencies
-<<<<<<< HEAD
-  firebase_core: ^3.3.0
-  firebase_auth: ^5.1.4
-  cloud_firestore: ^5.2.1
-  firebase_analytics: ^11.2.1
-=======
   firebase_core: ^4.1.1
   firebase_auth: ^6.1.0
   cloud_firestore: ^6.0.2
   firebase_analytics: ^12.0.2
->>>>>>> b1a0c6a3
 
 dev_dependencies:
   flutter_test:
