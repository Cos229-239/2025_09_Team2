import 'package:flutter/foundation.dart';
import 'package:studypals/services/ai_service.dart';
import 'package:studypals/models/card.dart';
import 'package:studypals/models/user.dart';

/// StudyPals AI Provider for managing intelligent study features
class StudyPalsAIProvider with ChangeNotifier {
  final AIService _aiService = AIService();

  // Configuration state
  AIProvider _currentProvider = AIProvider.openai;

  // State variables
  bool _isAIEnabled = false;
  bool _isGeneratingContent = false;
  String _lastRecommendation = '';
  String _lastPetMessage = '';
  String? _lastError;
  final List<FlashCard> _aiGeneratedCards = [];
<<<<<<< HEAD
  
=======

>>>>>>> b8269a54
  // Getters
  bool get isAIEnabled => _isAIEnabled && _aiService.isConfigured;
  bool get isGeneratingContent => _isGeneratingContent;
  String get lastRecommendation => _lastRecommendation;
  String get lastPetMessage => _lastPetMessage;
  String? get lastError => _lastError;
  List<FlashCard> get aiGeneratedCards => _aiGeneratedCards;
  AIProvider get currentProvider => _currentProvider;
  AIService get aiService => _aiService; // Added getter for AI service

  /// Configure AI service
  Future<void> configureAI({
    required AIProvider provider,
    required String apiKey,
    String? customBaseUrl,
  }) async {
    try {
      _currentProvider = provider;

      _aiService.configure(
        provider: provider,
        apiKey: apiKey,
        customBaseUrl: customBaseUrl,
      );

      _isAIEnabled = true;
      _lastError = null;
      notifyListeners();
    } catch (e) {
      _lastError = 'Configuration failed: $e';
      _isAIEnabled = false;
      notifyListeners();
    }
  }

  /// Test AI connection
  Future<bool> testConnection() async {
    try {
      final result = await _aiService.testConnection();
      _isAIEnabled = result;
      if (!result) {
        _lastError = 'Connection test failed';
      } else {
        _lastError = null;
      }
      notifyListeners();
      return result;
    } catch (e) {
      _lastError = 'Connection error: $e';
      _isAIEnabled = false;
      notifyListeners();
      return false;
    }
  }

  /// Initialize AI features
  Future<void> initializeAI() async {
    _isAIEnabled = await _aiService.testConnection();
    notifyListeners();
  }

  /// Generate flashcards from text input
  Future<List<FlashCard>> generateFlashcards(
      String content, String subject) async {
    if (!isAIEnabled) return [];

    _isGeneratingContent = true;
    notifyListeners();

    try {
      final cards =
          await _aiService.generateFlashcardsFromText(content, subject);
      _aiGeneratedCards.addAll(cards);
      return cards;
    } finally {
      _isGeneratingContent = false;
      notifyListeners();
    }
  }

  /// Generate flashcards from text with additional options
  Future<List<FlashCard>> generateFlashcardsFromText(
    String content, {
    int count = 5,
    String subject = 'General',
  }) async {
    if (!isAIEnabled) return [];

    _isGeneratingContent = true;
    notifyListeners();

    try {
      final cards = await _aiService
          .generateFlashcardsFromText(content, subject, count: count);
      _aiGeneratedCards.addAll(cards);
      return cards;
    } finally {
      _isGeneratingContent = false;
      notifyListeners();
    }
  }

  /// Get personalized study recommendation
  Future<String> getStudyRecommendation(
      User user, Map<String, dynamic> stats) async {
    if (!isAIEnabled) {
      return "Keep up the great work! Consistency is key to success.";
    }

    try {
      _lastRecommendation = await _aiService.getStudyRecommendation(stats);
      notifyListeners();
      return _lastRecommendation;
    } catch (e) {
      return "Stay focused and keep studying! You're doing great!";
    }
  }

  /// Get AI-powered pet message
  Future<String> getPetMessage(
      String petName, Map<String, dynamic> stats) async {
    if (!isAIEnabled) {
      return "Great job studying today! Keep it up! 🐾";
    }

    try {
      _lastPetMessage = await _aiService.getPetMessage(petName, stats);
      notifyListeners();
      return _lastPetMessage;
    } catch (e) {
      return "You're amazing! I'm proud of your hard work! 🐾";
    }
  }

  /// Enhance an existing flashcard with AI
  Future<FlashCard?> enhanceFlashcard(FlashCard card) async {
    if (!isAIEnabled) return null;

    try {
      return await _aiService.enhanceFlashcard(card);
    } catch (e) {
      debugPrint('Failed to enhance flashcard: $e');
      return null;
    }
  }

  /// Clear AI-generated content
  void clearAIContent() {
    _aiGeneratedCards.clear();
    _lastRecommendation = '';
    _lastPetMessage = '';
    notifyListeners();
  }

  /// Toggle AI features (for settings)
  void toggleAI(bool enabled) {
    _isAIEnabled = enabled;
    notifyListeners();
  }
}<|MERGE_RESOLUTION|>--- conflicted
+++ resolved
@@ -17,11 +17,6 @@
   String _lastPetMessage = '';
   String? _lastError;
   final List<FlashCard> _aiGeneratedCards = [];
-<<<<<<< HEAD
-  
-=======
-
->>>>>>> b8269a54
   // Getters
   bool get isAIEnabled => _isAIEnabled && _aiService.isConfigured;
   bool get isGeneratingContent => _isGeneratingContent;
