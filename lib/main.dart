import 'package:flutter/foundation.dart';
import 'package:flutter/material.dart';
import 'package:provider/provider.dart';
import 'package:firebase_core/firebase_core.dart';
<<<<<<< HEAD
=======
import 'firebase_options.dart';
>>>>>>> b1a0c6a3

// Import all providers
import 'providers/app_state.dart';
import 'providers/pet_provider.dart';
import 'providers/notification_provider.dart';
import 'providers/spotify_provider.dart';
import 'providers/task_provider.dart';
import 'providers/note_provider.dart';
import 'providers/deck_provider.dart';
import 'providers/srs_provider.dart';
import 'providers/daily_quest_provider.dart';
import 'providers/ai_provider.dart';
import 'providers/theme_provider.dart';
import 'providers/social_session_provider.dart';
import 'providers/calendar_provider.dart';
import 'providers/planner_provider.dart';

// Import services
import 'services/social_learning_service.dart';

// Import auth wrapper for authentication flow
import 'screens/auth/auth_wrapper.dart';
// Import app wrapper for global functionality
import 'widgets/common/app_wrapper.dart';

void main() async {
  // Ensure Flutter is initialized
  WidgetsFlutterBinding.ensureInitialized();
<<<<<<< HEAD
  
  // Initialize Firebase
  await Firebase.initializeApp(
    options: const FirebaseOptions(
      apiKey: "AIzaSyCEtnDvfNnzgtMSZmNy00NTRhLWlxNTAtZm",
      authDomain: "studypals-9f7e1.firebaseapp.com",
      projectId: "studypals-9f7e1",
      storageBucket: "studypals-9f7e1.firebaseapp.com",
      messagingSenderId: "251508884392",
      appId: "1:251508884392:web:7a842b1e9867506d09539d",
      measurementId: "G-1J3NYP637K",
    ),
  );
  
=======

  // Initialize Firebase
  try {
    await Firebase.initializeApp(
      options: DefaultFirebaseOptions.currentPlatform,
    );
    if (kDebugMode) {
      print('✅ Firebase initialized successfully');
    }
    
    // Enable Firestore offline persistence for better connectivity
    try {
      // Note: This is only needed for mobile platforms, web handles it differently
      if (!kIsWeb) {
        // Import Firestore and enable persistence
        // This will be handled by the FirestoreService when it's first used
      }
    } catch (e) {
      if (kDebugMode) {
        print('⚠️ Firestore offline persistence setup issue: $e');
      }
    }
  } catch (e) {
    if (kDebugMode) {
      print('❌ Firebase initialization error: $e');
    }
    rethrow;
  }

>>>>>>> b1a0c6a3
  // Initialize theme provider
  final themeProvider = ThemeProvider();
  await themeProvider.initialize();

  runApp(MyApp(themeProvider: themeProvider));
}

class MyApp extends StatelessWidget {
  final ThemeProvider themeProvider;

  const MyApp({super.key, required this.themeProvider});

  @override
  Widget build(BuildContext context) {
    return MultiProvider(
      providers: [
        // Core app state - should be first as other providers may depend on it
        ChangeNotifierProvider(create: (_) => AppState()),

        // Theme provider
        ChangeNotifierProvider.value(value: themeProvider),

        // Feature providers
        ChangeNotifierProvider(create: (_) => PetProvider()),
        ChangeNotifierProvider(create: (_) => NotificationProvider()),
        ChangeNotifierProvider(create: (_) => SpotifyProvider()),
        ChangeNotifierProvider(create: (_) => TaskProvider()),
        ChangeNotifierProvider(create: (_) => NoteProvider()),
        ChangeNotifierProvider(create: (_) => DeckProvider()),
        ChangeNotifierProvider(create: (_) => SRSProvider()),
        ChangeNotifierProvider(create: (_) => DailyQuestProvider()),
        ChangeNotifierProvider(create: (_) => StudyPalsAIProvider()),
        ChangeNotifierProvider(create: (_) => SocialSessionProvider()),
        ChangeNotifierProvider(create: (_) => CalendarProvider()),
        ChangeNotifierProvider(create: (_) => PlannerProvider()),

        // Services
        Provider(create: (_) => SocialLearningService()),
      ],
      child: Consumer<ThemeProvider>(
        builder: (context, themeProvider, child) {
          return MaterialApp(
            title: 'StudyPals',
            theme: themeProvider.currentTheme,
            home: const AppWrapper(
              child: AuthWrapper(),
            ),
          );
        },
      ),
    );
  }
}<|MERGE_RESOLUTION|>--- conflicted
+++ resolved
@@ -2,10 +2,7 @@
 import 'package:flutter/material.dart';
 import 'package:provider/provider.dart';
 import 'package:firebase_core/firebase_core.dart';
-<<<<<<< HEAD
-=======
 import 'firebase_options.dart';
->>>>>>> b1a0c6a3
 
 // Import all providers
 import 'providers/app_state.dart';
@@ -34,22 +31,6 @@
 void main() async {
   // Ensure Flutter is initialized
   WidgetsFlutterBinding.ensureInitialized();
-<<<<<<< HEAD
-  
-  // Initialize Firebase
-  await Firebase.initializeApp(
-    options: const FirebaseOptions(
-      apiKey: "AIzaSyCEtnDvfNnzgtMSZmNy00NTRhLWlxNTAtZm",
-      authDomain: "studypals-9f7e1.firebaseapp.com",
-      projectId: "studypals-9f7e1",
-      storageBucket: "studypals-9f7e1.firebaseapp.com",
-      messagingSenderId: "251508884392",
-      appId: "1:251508884392:web:7a842b1e9867506d09539d",
-      measurementId: "G-1J3NYP637K",
-    ),
-  );
-  
-=======
 
   // Initialize Firebase
   try {
@@ -79,7 +60,6 @@
     rethrow;
   }
 
->>>>>>> b1a0c6a3
   // Initialize theme provider
   final themeProvider = ThemeProvider();
   await themeProvider.initialize();
