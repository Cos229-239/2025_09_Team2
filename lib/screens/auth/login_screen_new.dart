--- conflicted
+++ resolved
@@ -41,12 +41,10 @@
         child: SafeArea(
           child: SingleChildScrollView(
             child: SizedBox(
-<<<<<<< HEAD
+
               height: MediaQuery.of(context).size.height - MediaQuery.of(context).padding.top,
-=======
               height: MediaQuery.of(context).size.height -
                   MediaQuery.of(context).padding.top,
->>>>>>> b8269a54
               child: Column(
                 children: [
                   const SizedBox(height: 40),
