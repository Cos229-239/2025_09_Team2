// Import Flutter's material design components for UI elements
import 'package:flutter/material.dart';
// Import Firebase services
import 'package:studypals/services/firebase_auth_service.dart';
import 'package:studypals/services/firestore_service.dart';
import 'package:studypals/screens/auth/email_verification_screen.dart';
<<<<<<< HEAD
=======
import 'package:studypals/widgets/common/animated_particle_background.dart';
>>>>>>> b1a0c6a3

/// Modern signup screen that matches the app's Material 3 design system
class SignupScreenNew extends StatefulWidget {
  const SignupScreenNew({super.key});

  @override
  State<SignupScreenNew> createState() => _SignupScreenNewState();
}

class _SignupScreenNewState extends State<SignupScreenNew> {
  final _formKey = GlobalKey<FormState>();
  final _nameController = TextEditingController();
  final _emailController = TextEditingController();
  final _passwordController = TextEditingController();
  final _confirmPasswordController = TextEditingController();
  bool _isLoading = false;
  bool _obscurePassword = true;
  bool _obscureConfirmPassword = true;
  bool _agreeToTerms = false;

  @override
  void dispose() {
    _nameController.dispose();
    _emailController.dispose();
    _passwordController.dispose();
    _confirmPasswordController.dispose();
    super.dispose();
  }

  @override
  Widget build(BuildContext context) {
    return Scaffold(
      backgroundColor: Theme.of(context).colorScheme.surface,
      appBar: AppBar(
        backgroundColor: Colors.transparent,
        elevation: 0,
        leading: IconButton(
          icon: Icon(
            Icons.arrow_back_ios,
            color: Theme.of(context).colorScheme.primary,
          ),
          onPressed: () => Navigator.pop(context),
        ),
      ),
      body: AnimatedParticleBackground(
        gradientColors: const [
          Color(0xFF2A3050),
          Color(0xFF3A4268),
        ],
        child: SafeArea(
          child: SingleChildScrollView(
            padding: const EdgeInsets.all(24),
            child: Column(
              crossAxisAlignment: CrossAxisAlignment.stretch,
              children: [
                const SizedBox(height: 20),

                // App branding section
                _buildBrandingSection(context),

                const SizedBox(height: 40),

                // Signup form card
                _buildSignupCard(context),

                const SizedBox(height: 24),

                // Bottom links
                _buildBottomLinks(context),

                const SizedBox(height: 40),
              ],
            ),
          ),
        ),
      ),
    );
  }

  Widget _buildBrandingSection(BuildContext context) {
    return Column(
      children: [
        // App logo/icon
        Container(
          width: 80,
          height: 80,
          decoration: BoxDecoration(
            gradient: LinearGradient(
              colors: [
                Theme.of(context).colorScheme.primary,
                Theme.of(context).colorScheme.secondary,
              ],
              begin: Alignment.topLeft,
              end: Alignment.bottomRight,
            ),
            borderRadius: BorderRadius.circular(20),
            boxShadow: [
              BoxShadow(
                color: Theme.of(context)
                    .colorScheme
                    .primary
                    .withValues(alpha: 0.3),
                blurRadius: 20,
                offset: const Offset(0, 10),
              ),
            ],
          ),
          child: Icon(
            Icons.school,
            size: 40,
            color: Theme.of(context).colorScheme.onPrimary,
          ),
        ),
        const SizedBox(height: 24),

        // Title
        Text(
          'Join StudyPals',
          style: Theme.of(context).textTheme.headlineLarge?.copyWith(
                fontWeight: FontWeight.bold,
                color: Theme.of(context).colorScheme.primary,
              ),
        ),
        const SizedBox(height: 8),

        // Subtitle
        Text(
          'Start your AI-powered learning journey',
          style: Theme.of(context).textTheme.bodyLarge?.copyWith(
                color: Theme.of(context)
                    .colorScheme
                    .onSurface
                    .withValues(alpha: 0.7),
              ),
          textAlign: TextAlign.center,
        ),
      ],
    );
  }

  Widget _buildSignupCard(BuildContext context) {
    return Card(
      elevation: 8,
      child: Padding(
        padding: const EdgeInsets.all(24),
        child: Form(
          key: _formKey,
          child: Column(
            crossAxisAlignment: CrossAxisAlignment.stretch,
            children: [
              Text(
                'Create Account',
                style: Theme.of(context).textTheme.headlineMedium?.copyWith(
                      fontWeight: FontWeight.bold,
                    ),
                textAlign: TextAlign.center,
              ),
              const SizedBox(height: 8),
              Text(
                'Fill in your details to get started',
                style: Theme.of(context).textTheme.bodyMedium?.copyWith(
                      color: Theme.of(context)
                          .colorScheme
                          .onSurface
                          .withValues(alpha: 0.7),
                    ),
                textAlign: TextAlign.center,
              ),
              const SizedBox(height: 32),

              // Name field
              TextFormField(
                controller: _nameController,
                textCapitalization: TextCapitalization.words,
                decoration: InputDecoration(
                  labelText: 'Full Name',
                  hintText: 'Enter your full name',
                  prefixIcon: Icon(
                    Icons.person_outline,
                    color: Theme.of(context).colorScheme.primary,
                  ),
                  border: OutlineInputBorder(
                    borderRadius: BorderRadius.circular(12),
                  ),
                  enabledBorder: OutlineInputBorder(
                    borderRadius: BorderRadius.circular(12),
                    borderSide: BorderSide(
                      color: Theme.of(context).colorScheme.outline,
                    ),
                  ),
                  focusedBorder: OutlineInputBorder(
                    borderRadius: BorderRadius.circular(12),
                    borderSide: BorderSide(
                      color: Theme.of(context).colorScheme.primary,
                      width: 2,
                    ),
                  ),
                ),
                validator: (value) {
                  if (value == null || value.isEmpty) {
                    return 'Please enter your name';
                  }
                  if (value.length < 2) {
                    return 'Name must be at least 2 characters';
                  }
                  return null;
                },
              ),
              const SizedBox(height: 16),

              // Email field
              TextFormField(
                controller: _emailController,
                keyboardType: TextInputType.emailAddress,
                decoration: InputDecoration(
                  labelText: 'Email',
                  hintText: 'Enter your email address',
                  prefixIcon: Icon(
                    Icons.email_outlined,
                    color: Theme.of(context).colorScheme.primary,
                  ),
                  border: OutlineInputBorder(
                    borderRadius: BorderRadius.circular(12),
                  ),
                  enabledBorder: OutlineInputBorder(
                    borderRadius: BorderRadius.circular(12),
                    borderSide: BorderSide(
                      color: Theme.of(context).colorScheme.outline,
                    ),
                  ),
                  focusedBorder: OutlineInputBorder(
                    borderRadius: BorderRadius.circular(12),
                    borderSide: BorderSide(
                      color: Theme.of(context).colorScheme.primary,
                      width: 2,
                    ),
                  ),
                ),
                validator: (value) {
                  if (value == null || value.isEmpty) {
                    return 'Please enter your email';
                  }
                  if (!value.contains('@')) {
                    return 'Please enter a valid email address';
                  }
                  return null;
                },
              ),
              const SizedBox(height: 16),

              // Password field
              TextFormField(
                controller: _passwordController,
                obscureText: _obscurePassword,
                decoration: InputDecoration(
                  labelText: 'Password',
                  hintText: 'Create a strong password',
                  prefixIcon: Icon(
                    Icons.lock_outlined,
                    color: Theme.of(context).colorScheme.primary,
                  ),
                  suffixIcon: IconButton(
                    icon: Icon(
                      _obscurePassword
                          ? Icons.visibility_outlined
                          : Icons.visibility_off_outlined,
                      color: Theme.of(context).colorScheme.primary,
                    ),
                    onPressed: () {
                      setState(() {
                        _obscurePassword = !_obscurePassword;
                      });
                    },
                  ),
                  border: OutlineInputBorder(
                    borderRadius: BorderRadius.circular(12),
                  ),
                  enabledBorder: OutlineInputBorder(
                    borderRadius: BorderRadius.circular(12),
                    borderSide: BorderSide(
                      color: Theme.of(context).colorScheme.outline,
                    ),
                  ),
                  focusedBorder: OutlineInputBorder(
                    borderRadius: BorderRadius.circular(12),
                    borderSide: BorderSide(
                      color: Theme.of(context).colorScheme.primary,
                      width: 2,
                    ),
                  ),
                ),
                validator: (value) {
                  if (value == null || value.isEmpty) {
                    return 'Please enter a password';
                  }
                  if (value.length < 8) {
                    return 'Password must be at least 8 characters';
                  }
                  if (!RegExp(r'^(?=.*[a-z])(?=.*[A-Z])(?=.*\d)')
                      .hasMatch(value)) {
                    return 'Password must contain uppercase, lowercase, and number';
                  }
                  return null;
                },
              ),
              const SizedBox(height: 16),

              // Confirm password field
              TextFormField(
                controller: _confirmPasswordController,
                obscureText: _obscureConfirmPassword,
                decoration: InputDecoration(
                  labelText: 'Confirm Password',
                  hintText: 'Re-enter your password',
                  prefixIcon: Icon(
                    Icons.lock_outlined,
                    color: Theme.of(context).colorScheme.primary,
                  ),
                  suffixIcon: IconButton(
                    icon: Icon(
                      _obscureConfirmPassword
                          ? Icons.visibility_outlined
                          : Icons.visibility_off_outlined,
                      color: Theme.of(context).colorScheme.primary,
                    ),
                    onPressed: () {
                      setState(() {
                        _obscureConfirmPassword = !_obscureConfirmPassword;
                      });
                    },
                  ),
                  border: OutlineInputBorder(
                    borderRadius: BorderRadius.circular(12),
                  ),
                  enabledBorder: OutlineInputBorder(
                    borderRadius: BorderRadius.circular(12),
                    borderSide: BorderSide(
                      color: Theme.of(context).colorScheme.outline,
                    ),
                  ),
                  focusedBorder: OutlineInputBorder(
                    borderRadius: BorderRadius.circular(12),
                    borderSide: BorderSide(
                      color: Theme.of(context).colorScheme.primary,
                      width: 2,
                    ),
                  ),
                ),
                validator: (value) {
                  if (value == null || value.isEmpty) {
                    return 'Please confirm your password';
                  }
                  if (value != _passwordController.text) {
                    return 'Passwords do not match';
                  }
                  return null;
                },
              ),
              const SizedBox(height: 24),

              // Terms and conditions checkbox
              Row(
                crossAxisAlignment: CrossAxisAlignment.start,
                children: [
                  Checkbox(
                    value: _agreeToTerms,
                    onChanged: (value) {
                      setState(() {
                        _agreeToTerms = value ?? false;
                      });
                    },
                    activeColor: Theme.of(context).colorScheme.primary,
                  ),
                  Expanded(
                    child: GestureDetector(
                      onTap: () {
                        setState(() {
                          _agreeToTerms = !_agreeToTerms;
                        });
                      },
                      child: Padding(
                        padding: const EdgeInsets.only(top: 12),
                        child: RichText(
                          text: TextSpan(
                            style:
                                Theme.of(context).textTheme.bodySmall?.copyWith(
                                      color: Theme.of(context)
                                          .colorScheme
                                          .onSurface
                                          .withValues(alpha: 0.7),
                                    ),
                            children: [
                              const TextSpan(text: 'I agree to the '),
                              TextSpan(
                                text: 'Terms of Service',
                                style: TextStyle(
                                  color: Theme.of(context).colorScheme.primary,
                                  fontWeight: FontWeight.w600,
                                ),
                              ),
                              const TextSpan(text: ' and '),
                              TextSpan(
                                text: 'Privacy Policy',
                                style: TextStyle(
                                  color: Theme.of(context).colorScheme.primary,
                                  fontWeight: FontWeight.w600,
                                ),
                              ),
                            ],
                          ),
                        ),
                      ),
                    ),
                  ),
                ],
              ),
              const SizedBox(height: 32),

              // Signup button
              SizedBox(
                height: 56,
                child: ElevatedButton(
                  onPressed:
                      (_isLoading || !_agreeToTerms) ? null : _handleSignup,
                  style: ElevatedButton.styleFrom(
                    backgroundColor: Theme.of(context).colorScheme.primary,
                    foregroundColor: Theme.of(context).colorScheme.onPrimary,
                    elevation: 4,
                    shadowColor: Theme.of(context)
                        .colorScheme
                        .primary
                        .withValues(alpha: 0.4),
                    shape: RoundedRectangleBorder(
                      borderRadius: BorderRadius.circular(12),
                    ),
                  ),
                  child: _isLoading
                      ? SizedBox(
                          width: 24,
                          height: 24,
                          child: CircularProgressIndicator(
                            strokeWidth: 2,
                            valueColor: AlwaysStoppedAnimation<Color>(
                              Theme.of(context).colorScheme.onPrimary,
                            ),
                          ),
                        )
                      : const Row(
                          mainAxisAlignment: MainAxisAlignment.center,
                          children: [
                            Icon(
                              Icons.person_add,
                              size: 20,
                            ),
                            SizedBox(width: 8),
                            Text(
                              'Create Account',
                              style: TextStyle(
                                fontSize: 16,
                                fontWeight: FontWeight.w600,
                              ),
                            ),
                          ],
                        ),
                ),
              ),
            ],
          ),
        ),
      ),
    );
  }

  Widget _buildBottomLinks(BuildContext context) {
    return Row(
      mainAxisAlignment: MainAxisAlignment.center,
      children: [
        Text(
          'Already have an account? ',
          style: Theme.of(context).textTheme.bodyMedium?.copyWith(
                color: Theme.of(context)
                    .colorScheme
                    .onSurface
                    .withValues(alpha: 0.7),
              ),
        ),
        TextButton(
          onPressed: () {
            Navigator.pop(context);
          },
          child: Text(
            'Sign In',
            style: TextStyle(
              color: Theme.of(context).colorScheme.primary,
              fontWeight: FontWeight.w600,
            ),
          ),
        ),
      ],
    );
  }

  Future<void> _handleSignup() async {
    if (!_formKey.currentState!.validate()) return;

    setState(() {
      _isLoading = true;
    });

    try {
      final firebaseAuthService = FirebaseAuthService();
      final firestoreService = FirestoreService();
<<<<<<< HEAD
      
=======

>>>>>>> b1a0c6a3
      // Sign up with Firebase
      final result = await firebaseAuthService.signUpWithEmailAndPassword(
        email: _emailController.text.trim(),
        password: _passwordController.text,
        displayName: _nameController.text.trim(),
      );

      if (result.success && result.user != null) {
        // Create user profile in Firestore
        await firestoreService.createUserProfile(
          uid: result.user!.uid,
          email: _emailController.text.trim(),
          displayName: _nameController.text.trim(),
        );

        if (mounted) {
          ScaffoldMessenger.of(context).showSnackBar(
<<<<<<< HEAD
            SnackBar(
              content: Text('Account created! Please verify your email.'),
              backgroundColor: Theme.of(context).colorScheme.primary,
            ),
          );
          
=======
            const SnackBar(
              content: Text('Account created! Please verify your email.'),
              backgroundColor: null,
            ),
          );

>>>>>>> b1a0c6a3
          // Navigate to email verification screen
          Navigator.pushReplacement(
            context,
            MaterialPageRoute(
              builder: (context) => EmailVerificationScreen(
                email: _emailController.text.trim(),
                displayName: _nameController.text.trim(),
              ),
            ),
          );
        }
      } else {
        if (mounted) {
          ScaffoldMessenger.of(context).showSnackBar(
            SnackBar(
              content: Text(result.message),
              backgroundColor: Theme.of(context).colorScheme.error,
            ),
          );
        }
      }
    } catch (e) {
      if (mounted) {
        ScaffoldMessenger.of(context).showSnackBar(
          SnackBar(
            content: Text('Registration failed: ${e.toString()}'),
            backgroundColor: Theme.of(context).colorScheme.error,
          ),
        );
      }
    } finally {
      if (mounted) {
        setState(() {
          _isLoading = false;
        });
      }
    }
  }
}<|MERGE_RESOLUTION|>--- conflicted
+++ resolved
@@ -4,10 +4,7 @@
 import 'package:studypals/services/firebase_auth_service.dart';
 import 'package:studypals/services/firestore_service.dart';
 import 'package:studypals/screens/auth/email_verification_screen.dart';
-<<<<<<< HEAD
-=======
 import 'package:studypals/widgets/common/animated_particle_background.dart';
->>>>>>> b1a0c6a3
 
 /// Modern signup screen that matches the app's Material 3 design system
 class SignupScreenNew extends StatefulWidget {
@@ -520,11 +517,7 @@
     try {
       final firebaseAuthService = FirebaseAuthService();
       final firestoreService = FirestoreService();
-<<<<<<< HEAD
-      
-=======
-
->>>>>>> b1a0c6a3
+
       // Sign up with Firebase
       final result = await firebaseAuthService.signUpWithEmailAndPassword(
         email: _emailController.text.trim(),
@@ -542,21 +535,12 @@
 
         if (mounted) {
           ScaffoldMessenger.of(context).showSnackBar(
-<<<<<<< HEAD
-            SnackBar(
-              content: Text('Account created! Please verify your email.'),
-              backgroundColor: Theme.of(context).colorScheme.primary,
-            ),
-          );
-          
-=======
             const SnackBar(
               content: Text('Account created! Please verify your email.'),
               backgroundColor: null,
             ),
           );
 
->>>>>>> b1a0c6a3
           // Navigate to email verification screen
           Navigator.pushReplacement(
             context,
