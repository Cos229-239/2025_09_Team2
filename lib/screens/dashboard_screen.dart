// TODO: Dashboard Screen - Major Integration and Feature Gaps
// - All providers load data but many have placeholder implementations
// - No real-time data synchronization with Firebase
// - Missing pull-to-refresh functionality
// - No offline mode support with sync when reconnected
// - Missing personalized dashboard customization
// - No dashboard analytics or usage tracking
// - Missing quick actions and shortcuts
// - No widget reordering or customization
// - Missing search functionality across all data
// - No batch operations or bulk actions
// - Missing dashboard performance optimization
// - No accessibility features for screen readers

// Import Flutter's material design components for UI elements
import 'package:flutter/material.dart';
import 'dart:math';
// Import Provider package for accessing state management across widgets
import 'package:provider/provider.dart';
// Import screen for flashcard study interface
import 'package:studypals/screens/flashcard_study_screen.dart'; // Flashcard study interface
// Import additional screens for hamburger menu navigation
import 'package:studypals/screens/achievement_screen.dart'; // Achievement and rewards screen
import 'package:studypals/screens/social_screen.dart'; // Social learning screen
import 'package:studypals/widgets/profile/profile_panel.dart'; // Profile panel widget
import 'package:studypals/widgets/profile/profile_settings_panel.dart'; // Profile settings panel widget
import 'package:studypals/screens/settings_screen.dart'; // Main settings screen
// Import planner screen
import 'package:studypals/screens/planner_page.dart';
// Import creation screens for notes and tasks
import 'package:studypals/screens/create_note_screen.dart'; // Note creation screen
import 'package:studypals/screens/create_task_screen.dart'; // Task creation screen
// Import learning screen
import 'package:studypals/screens/learning_screen.dart'; // Learning hub screen
// Import custom dashboard widgets that display different app features
import 'package:studypals/widgets/dashboard/due_cards_widget.dart'; // Flashcards due for review
import 'package:studypals/widgets/dashboard/progress_graph_widget.dart'; // Progress graph widget
import 'package:studypals/widgets/dashboard/pet_display_widget.dart'; // Pet display widget
import 'package:studypals/widgets/dashboard/calendar_display_widget.dart'; // Calendar display widget
// Import custom icon widgets
import 'package:studypals/widgets/icons/profile_icon.dart'; // Custom profile icon
// Import AI widgets for intelligent study features
import 'package:studypals/widgets/ai/ai_flashcard_generator.dart'; // AI-powered flashcard generation
import 'package:studypals/widgets/ai/ai_tutor_chat.dart'; // AI Tutor chat interface
import 'package:studypals/screens/unified_planner_screen.dart'; // Unified planner screen
<<<<<<< HEAD
<<<<<<< Updated upstream
=======

>>>>>>> Stashed changes
=======
import 'package:studypals/screens/progress_screen.dart'; // Progress screen
>>>>>>> e83bea8b
// Import state providers for loading data from different app modules
import 'package:studypals/providers/task_provider.dart'; // Task management state
import 'package:studypals/providers/note_provider.dart'; // Notes management state
import 'package:studypals/providers/deck_provider.dart'; // Flashcard deck state
import 'package:studypals/providers/pet_provider.dart'; // Virtual pet state
import 'package:studypals/providers/srs_provider.dart'; // Spaced repetition system state
import 'package:studypals/providers/ai_provider.dart'; // AI provider state
import 'package:studypals/providers/daily_quest_provider.dart'; // Daily quest gamification state
import 'package:studypals/models/task.dart'; // Task model
import 'package:studypals/providers/notification_provider.dart'; // Notification system state
import 'package:studypals/utils/responsive_spacing.dart'; // Responsive spacing utility
import 'package:studypals/services/ai_service.dart'; // AI service for provider enum
// Import notification widgets for LinkedIn-style notifications
import 'package:studypals/widgets/notifications/notification_panel.dart'; // Notification bell and panel
// Import models for deck and card data
import 'package:studypals/models/deck.dart'; // Deck model for flashcard collections
import 'package:studypals/models/note.dart'; // Note model for study notes
import 'package:studypals/models/daily_quest.dart'; // Daily quest model for gamification
// Import flashcard study screen for studying decks
//import 'package:studypals/screens/flashcard_study_screen.dart'; // Flashcard study interface

/// Custom painter for outlined bar chart icon
/// Creates a bar chart icon with outlined bars instead of filled ones
class OutlinedBarChartPainter extends CustomPainter {
  final Color color;
  final double strokeWidth;

  OutlinedBarChartPainter({
    required this.color,
    this.strokeWidth = 1.5,
  });

  @override
  void paint(Canvas canvas, Size size) {
    final paint = Paint()
      ..color = color
      ..style = PaintingStyle.stroke
      ..strokeWidth = strokeWidth
      ..strokeCap = StrokeCap.round
      ..strokeJoin = StrokeJoin.round;

    // Scale factors based on the SVG viewBox (24x24) to fit our size
    final scaleX = size.width / 24;
    final scaleY = size.height / 24;

    // Bar 1 (left, shortest) - corresponds to path with height from 13.125 to 19.875
    final bar1Rect = Rect.fromLTWH(
      3 * scaleX, // x position
      13.125 * scaleY, // y position
      3.375 * scaleX, // width (4.125 + 2.25 - 3)
      6.75 * scaleY, // height (19.875 - 13.125)
    );
    canvas.drawRRect(
      RRect.fromRectAndRadius(bar1Rect, Radius.circular(1.125 * scaleX)),
      paint,
    );

    // Bar 2 (middle) - corresponds to path with height from 8.625 to 19.875
    final bar2Rect = Rect.fromLTWH(
      9.75 * scaleX, // x position
      8.625 * scaleY, // y position
      3.375 * scaleX, // width
      11.25 * scaleY, // height (19.875 - 8.625)
    );
    canvas.drawRRect(
      RRect.fromRectAndRadius(bar2Rect, Radius.circular(1.125 * scaleX)),
      paint,
    );

    // Bar 3 (right, tallest) - corresponds to path with height from 4.125 to 19.875
    final bar3Rect = Rect.fromLTWH(
      16.5 * scaleX, // x position
      4.125 * scaleY, // y position
      3.375 * scaleX, // width
      15.75 * scaleY, // height (19.875 - 4.125)
    );
    canvas.drawRRect(
      RRect.fromRectAndRadius(bar3Rect, Radius.circular(1.125 * scaleX)),
      paint,
    );
  }

  @override
  bool shouldRepaint(covariant CustomPainter oldDelegate) => false;
}

/// Custom painter for animated bar chart icon with hover-pinch effect
/// Recreates the Lottie "hover-pinch" animation where bars extend and contract in sequence
class AnimatedBarChartPainter extends CustomPainter {
  final Color color;
  final double animationProgress; // 0.0 to 1.0 for complete animation cycle
  final double strokeWidth;
  final bool isFilled; // New parameter to control fill/stroke mode

  AnimatedBarChartPainter({
    required this.color,
    required this.animationProgress,
    this.strokeWidth = 1.5,
    this.isFilled = false, // Default to outlined (stroke) mode
  });

  @override
  void paint(Canvas canvas, Size size) {
    // Scale factors based on the SVG viewBox (24x24) to fit our size
    final scaleX = size.width / 24;
    final scaleY = size.height / 24;

    final paint = Paint()
      ..color = color
      ..style = isFilled ? PaintingStyle.fill : PaintingStyle.stroke
      ..strokeWidth = strokeWidth
      ..strokeCap = StrokeCap.round
      ..strokeJoin = StrokeJoin.round;

    // Calculate individual bar animation progress based on staggered timing from Lottie
    // Bar 1 (left): starts at frame 0 (0%), peaks at frame 15 (25%), returns at frame 50 (83.3%)
    double bar1Progress =
        _calculateBarProgress(animationProgress, 0.0, 0.25, 0.833);

    // Bar 2 (middle): starts at frame 5 (8.3%), peaks at frame 20 (33.3%), returns at frame 55 (91.6%)
    double bar2Progress =
        _calculateBarProgress(animationProgress, 0.083, 0.333, 0.916);

    // Bar 3 (right): starts at frame 10 (16.6%), peaks at frame 25 (41.6%), returns at frame 60 (100%)
    double bar3Progress =
        _calculateBarProgress(animationProgress, 0.166, 0.416, 1.0);

    // Base bar heights (normal state)
    const double bar1BaseHeight = 6.75;
    const double bar2BaseHeight = 11.25;
    const double bar3BaseHeight = 15.75;

    // Extension amounts during animation (30 units extension like in Lottie)
    const double extensionAmount = 30.0 * 0.2; // Scale down for icon size

    // Bar 1 (left, shortest) with animation
    final bar1Height = bar1BaseHeight + (extensionAmount * bar1Progress);
    final bar1Y = 19.875 - bar1Height; // Grow upward from bottom
    final bar1Rect = Rect.fromLTWH(
      3 * scaleX,
      bar1Y * scaleY,
      3.375 * scaleX,
      bar1Height * scaleY,
    );
    canvas.drawRRect(
      RRect.fromRectAndRadius(bar1Rect, Radius.circular(1.125 * scaleX)),
      paint,
    );

    // Bar 2 (middle) with animation
    final bar2Height = bar2BaseHeight + (extensionAmount * bar2Progress);
    final bar2Y = 19.875 - bar2Height; // Grow upward from bottom
    final bar2Rect = Rect.fromLTWH(
      9.75 * scaleX,
      bar2Y * scaleY,
      3.375 * scaleX,
      bar2Height * scaleY,
    );
    canvas.drawRRect(
      RRect.fromRectAndRadius(bar2Rect, Radius.circular(1.125 * scaleX)),
      paint,
    );

    // Bar 3 (right, tallest) with animation
    final bar3Height = bar3BaseHeight + (extensionAmount * bar3Progress);
    final bar3Y = 19.875 - bar3Height; // Grow upward from bottom
    final bar3Rect = Rect.fromLTWH(
      16.5 * scaleX,
      bar3Y * scaleY,
      3.375 * scaleX,
      bar3Height * scaleY,
    );
    canvas.drawRRect(
      RRect.fromRectAndRadius(bar3Rect, Radius.circular(1.125 * scaleX)),
      paint,
    );
  }

  /// Calculates animation progress for individual bars with staggered timing
  /// [progress] Overall animation progress (0.0 to 1.0)
  /// [startTime] When this bar starts animating (0.0 to 1.0)
  /// [peakTime] When this bar reaches maximum extension (0.0 to 1.0)
  /// [endTime] When this bar returns to normal (0.0 to 1.0)
  double _calculateBarProgress(
      double progress, double startTime, double peakTime, double endTime) {
    if (progress < startTime) {
      return 0.0; // Not started yet
    } else if (progress < peakTime) {
      // Growing phase (0 to 1)
      double phaseProgress = (progress - startTime) / (peakTime - startTime);
      return _easeInOut(phaseProgress);
    } else if (progress < endTime) {
      // Shrinking phase (1 to 0)
      double phaseProgress = (progress - peakTime) / (endTime - peakTime);
      return 1.0 - _easeInOut(phaseProgress);
    } else {
      return 0.0; // Animation complete
    }
  }

  /// Custom easing function matching Lottie curves
  double _easeInOut(double t) {
    return t < 0.5 ? 2 * t * t : -1 + (4 - 2 * t) * t;
  }

  @override
  bool shouldRepaint(covariant CustomPainter oldDelegate) {
    return oldDelegate is AnimatedBarChartPainter &&
        (oldDelegate.animationProgress != animationProgress ||
            oldDelegate.isFilled != isFilled);
  }
}

/// Custom painter for tasks/assignment icon based on provided SVG
/// Draws an exact replica of the SVG clipboard design
class TasksIconPainter extends CustomPainter {
  final Color color;
  final bool isFilled;
  final double strokeWidth;
  final Color backgroundColor; // Background color for transparent effect
  final double animationProgress; // Animation progress from 0.0 to 1.0

  TasksIconPainter({
    required this.color,
    required this.isFilled,
    this.strokeWidth = 1.5,
    this.backgroundColor = const Color(0xFF1C1F35), // Default purple background
    this.animationProgress = 0.0, // Default no animation
  });

  @override
  void paint(Canvas canvas, Size size) {
    // Scale factors from SVG viewBox (500x500) to our icon size
    final scaleX = size.width / 500;
    final scaleY = size.height / 500;

    // Calculate bounce animation offset (clipboard moves up and down)
    // Based on Lottie animation: moves up at start, then back down
    double bounceOffset = 0.0;
    if (animationProgress > 0.0) {
      // Create a bounce effect: up from frames 1-20, down from frames 20-59
      double bouncePhase = animationProgress;
      if (bouncePhase <= 0.333) {
        // First third - move up
        bounceOffset = -6.0 * _easeInOut(bouncePhase * 3) * scaleY;
      } else if (bouncePhase <= 0.983) {
        // Rest - move back down
        double returnPhase = (bouncePhase - 0.333) / (0.983 - 0.333);
        bounceOffset = -6.0 * (1.0 - _easeInOut(returnPhase)) * scaleY;
      }
    }

    final paint = Paint()
      ..color = color
      ..strokeWidth = strokeWidth
      ..strokeCap = StrokeCap.round
      ..strokeJoin = StrokeJoin.round;

    if (isFilled) {
      // FILLED STATE: Inverted design - solid clipboard with hollow/white text lines
      paint.style = PaintingStyle.fill;

      // Draw the entire clipboard as one solid filled shape (apply bounce animation)
      final fullClipboard = RRect.fromRectAndRadius(
        Rect.fromLTWH(
          83.362 * scaleX, // Main clipboard left
          (62.324 * scaleY) + bounceOffset, // Main clipboard top + bounce
          296.828 * scaleX, // Width: 380.19 - 83.362
          396.526 * scaleY, // Height: 458.303 - 62.324
        ),
        Radius.circular(36.452 * scaleX), // Main border radius
      );
      canvas.drawRRect(fullClipboard, paint);

      // Top clip/header area (same color as main clipboard, also bounces)
      final headerClip = RRect.fromRectAndRadius(
        Rect.fromLTWH(
          182.304 * scaleX, // Header left
          (41.702 * scaleY) + bounceOffset, // Header top + bounce
          135.395 * scaleX, // Header width: 317.699 - 182.304
          72.905 * scaleY, // Header height: includes overlap
        ),
        Radius.circular(15.622 * scaleX), // Header radius
      );
      canvas.drawRRect(headerClip, paint);

      // Now create transparent text lines by drawing background-colored rounded rectangles
      final transparentTextPaint = Paint()
        ..color =
            backgroundColor // Use background color to create transparent effect
        ..style = PaintingStyle.fill;

      // Calculate which text lines should be visible based on animation progress
      // Based on Lottie: lines draw on sequentially starting around frame 16-22
      double line1Progress = animationProgress > 0.0
          ? _calculateLineProgress(animationProgress, 0.0, 0.467)
          : 1.0;
      double line2Progress = animationProgress > 0.0
          ? _calculateLineProgress(animationProgress, 0.05, 0.517)
          : 1.0;
      double line3Progress = animationProgress > 0.0
          ? _calculateLineProgress(animationProgress, 0.1, 0.567)
          : 1.0;

      // First transparent text line (with bounce offset and progressive width)
      if (line1Progress > 0.0) {
        final line1Width = 177.057 * scaleX * line1Progress;
        final hollowLine1 = RRect.fromRectAndRadius(
          Rect.fromLTWH(
            161.473 * scaleX,
            (228.964 * scaleY) + bounceOffset, // Apply bounce to text lines too
            line1Width, // Animated width
            31.245 * scaleY,
          ),
          Radius.circular(15.622 * scaleX),
        );
        canvas.drawRRect(hollowLine1, transparentTextPaint);
      }

      // Second transparent text line (with bounce offset and progressive width)
      if (line2Progress > 0.0) {
        final line2Width = 177.057 * scaleX * line2Progress;
        final hollowLine2 = RRect.fromRectAndRadius(
          Rect.fromLTWH(
            161.473 * scaleX,
            (286.663 * scaleY) + bounceOffset, // Apply bounce
            line2Width, // Animated width
            31.245 * scaleY,
          ),
          Radius.circular(15.622 * scaleX),
        );
        canvas.drawRRect(hollowLine2, transparentTextPaint);
      }

      // Third transparent text line (shorter, with bounce offset and progressive width)
      if (line3Progress > 0.0) {
        final line3Width = 72.905 * scaleX * line3Progress;
        final hollowLine3 = RRect.fromRectAndRadius(
          Rect.fromLTWH(
            161.473 * scaleX,
            (343.737 * scaleY) + bounceOffset, // Apply bounce
            line3Width, // Animated width (shorter line)
            31.245 * scaleY,
          ),
          Radius.circular(15.622 * scaleX),
        );
        canvas.drawRRect(hollowLine3, transparentTextPaint);
      }
    } else {
      // OUTLINED STATE: Draw stroke-only version (also with bounce animation)
      paint.style = PaintingStyle.stroke;

      // Main clipboard outline (with bounce)
      final clipboardOutline = RRect.fromRectAndRadius(
        Rect.fromLTWH(
          83.362 * scaleX,
          (62.324 * scaleY) + bounceOffset, // Apply bounce
          296.828 * scaleX,
          396.526 * scaleY,
        ),
        Radius.circular(36.452 * scaleX),
      );
      canvas.drawRRect(clipboardOutline, paint);

      // Inner document outline (with bounce)
      final innerOutline = RRect.fromRectAndRadius(
        Rect.fromLTWH(
          119.814 * scaleX,
          (98.776 * scaleY) + bounceOffset, // Apply bounce
          260.572 * scaleX,
          322.074 * scaleY,
        ),
        Radius.circular(5.208 * scaleX),
      );
      canvas.drawRRect(innerOutline, paint);

      // Header clip outline (with bounce)
      final headerOutline = RRect.fromRectAndRadius(
        Rect.fromLTWH(
          182.304 * scaleX,
          (41.702 * scaleY) + bounceOffset, // Apply bounce
          135.395 * scaleX,
          72.905 * scaleY,
        ),
        Radius.circular(15.622 * scaleX),
      );
      canvas.drawRRect(headerOutline, paint);

      // Draw text lines as strokes (with progressive drawing animation)
      final textPaint = Paint()
        ..color = color
        ..style = PaintingStyle.stroke
        ..strokeWidth = strokeWidth
        ..strokeCap = StrokeCap.round;

      // Calculate line progress for outlined state (same timing as filled)
      double line1Progress = animationProgress > 0.0
          ? _calculateLineProgress(animationProgress, 0.0, 0.467)
          : 1.0;
      double line2Progress = animationProgress > 0.0
          ? _calculateLineProgress(animationProgress, 0.05, 0.517)
          : 1.0;
      double line3Progress = animationProgress > 0.0
          ? _calculateLineProgress(animationProgress, 0.1, 0.567)
          : 1.0;

      // First text line (with bounce and progressive drawing)
      if (line1Progress > 0.0) {
        final line1EndX = 161.473 * scaleX + (177.057 * scaleX * line1Progress);
        canvas.drawLine(
          Offset(161.473 * scaleX,
              (244.586 * scaleY) + bounceOffset), // Start with bounce
          Offset(line1EndX,
              (244.586 * scaleY) + bounceOffset), // End with progressive length
          textPaint,
        );
      }

      // Second text line (with bounce and progressive drawing)
      if (line2Progress > 0.0) {
        final line2EndX = 161.473 * scaleX + (177.057 * scaleX * line2Progress);
        canvas.drawLine(
          Offset(161.473 * scaleX,
              (302.285 * scaleY) + bounceOffset), // Start with bounce
          Offset(line2EndX,
              (302.285 * scaleY) + bounceOffset), // End with progressive length
          textPaint,
        );
      }

      // Third text line (shorter, with bounce and progressive drawing)
      if (line3Progress > 0.0) {
        final line3EndX = 161.473 * scaleX + (72.905 * scaleX * line3Progress);
        canvas.drawLine(
          Offset(161.473 * scaleX,
              (359.359 * scaleY) + bounceOffset), // Start with bounce
          Offset(
              line3EndX,
              (359.359 * scaleY) +
                  bounceOffset), // End with progressive length (shorter)
          textPaint,
        );
      }
    }
  }

  /// Easing function for smooth animations
  double _easeInOut(double t) {
    return t < 0.5 ? 2 * t * t : -1 + (4 - 2 * t) * t;
  }

  /// Calculate progress for individual text lines drawing animation
  /// [progress] Overall animation progress (0.0 to 1.0)
  /// [startTime] When this line starts drawing (0.0 to 1.0)
  /// [endTime] When this line finishes drawing (0.0 to 1.0)
  double _calculateLineProgress(
      double progress, double startTime, double endTime) {
    if (progress < startTime) {
      return 0.0; // Not started yet
    } else if (progress > endTime) {
      return 1.0; // Fully drawn
    } else {
      // Drawing in progress - smooth progression
      double phaseProgress = (progress - startTime) / (endTime - startTime);
      return _easeInOut(phaseProgress);
    }
  }

  @override
  bool shouldRepaint(covariant CustomPainter oldDelegate) {
    return oldDelegate is TasksIconPainter &&
        (oldDelegate.isFilled != isFilled ||
            oldDelegate.backgroundColor != backgroundColor ||
            oldDelegate.animationProgress != animationProgress);
  }
}

/// Main dashboard screen with bottom navigation between different app sections
/// This is a StatefulWidget because it manages navigation state and data loading
class DashboardScreen extends StatefulWidget {
  // Constructor with optional key for widget identification
  const DashboardScreen({super.key});

  /// Creates the mutable state object for this widget
  /// @return State object managing dashboard navigation and data loading
  @override
  State<DashboardScreen> createState() => _DashboardScreenState();
}

/// Private state class managing bottom navigation and data initialization
/// Handles tab switching between Dashboard, Planner, Notes, Decks, and Progress
class _DashboardScreenState extends State<DashboardScreen>
    with TickerProviderStateMixin {
  /// Widget initialization lifecycle method
  /// Called once when the widget is first created
  @override
  void initState() {
    super.initState(); // Call parent initialization

    // Schedule data loading to happen after the first frame is built
    // This prevents blocking the UI during initial render
    WidgetsBinding.instance.addPostFrameCallback((_) {
      _loadData(); // Load all app data asynchronously
    });
  }

  /// Loads data from all providers concurrently to populate the dashboard
  /// Called after the widget is built to avoid blocking initial UI render
  /// Uses Future.wait to load all data sources in parallel for better performance
  Future<void> _loadData() async {
    // Get provider instances without listening to changes (data loading only)
    final taskProvider =
        Provider.of<TaskProvider>(context, listen: false); // Task data access
    final deckProvider =
        Provider.of<DeckProvider>(context, listen: false); // Deck data access
    final petProvider =
        Provider.of<PetProvider>(context, listen: false); // Pet data access
    final srsProvider =
        Provider.of<SRSProvider>(context, listen: false); // SRS data access
    final questProvider = Provider.of<DailyQuestProvider>(context,
        listen: false); // Daily quest data access
    final aiProvider = Provider.of<StudyPalsAIProvider>(context,
        listen: false); // AI provider access
    final notificationProvider = Provider.of<NotificationProvider>(context,
        listen: false); // Notification system access

    // Auto-configure Google AI upon dashboard initialization
    try {
      await aiProvider.configureAI(
        provider: AIProvider.google,
        apiKey: 'AIzaSyCqWTq-SFuam7FTMe2OVcAiriqleRrf30Q',
        //apiKey: 'AIzaSyAasLmobMCyBiDAm3x9PqT11WX5ck3OhMA',
      );
      debugPrint('Google AI automatically configured on dashboard load');
    } catch (e) {
      debugPrint('Failed to auto-configure AI on dashboard load: $e');
    }

    // Load all data sources concurrently using Future.wait for better performance
    // If one fails, others can still complete successfully
    await Future.wait([
      taskProvider.loadTasks(), // Load all tasks from database
      deckProvider.loadDecks(), // Load all flashcard decks from database
      petProvider.loadPet(), // Load virtual pet data from database
      srsProvider
          .loadReviews(), // Load spaced repetition review data from database
      questProvider
          .loadTodaysQuests(), // Load daily quests and generate if needed
      notificationProvider.loadNotifications(), // Load existing notifications
    ]);

    // Set up quest completion callback for notifications
    questProvider.setQuestCompletionCallback((quest) {
      notificationProvider.notifyQuestCompleted(quest);
    });

    // Generate quiz and review notifications based on loaded data
    try {
      await notificationProvider.checkQuizNotifications(
        quests: questProvider.quests,
        dueCards: srsProvider.dueReviews,
      );
      debugPrint('Checked and generated quiz notifications');
    } catch (e) {
      debugPrint('Error generating notifications: $e');
    }
  }

  /// Builds the dashboard screen with bottom navigation
  /// @param context - Build context containing theme and navigation information
  /// @return Widget tree representing the dashboard with navigation
  @override
  Widget build(BuildContext context) {
    return Scaffold(
      // Display only the dashboard home screen (no more navigation)
      body: DashboardHome(onNavigate: (index) {
        // Handle navigation by opening different screens directly
        switch (index) {
          case 1: // Planner
            Navigator.of(context).push(
              MaterialPageRoute(
                  builder: (context) => const UnifiedPlannerScreen()),
            );
            break;
          case 2: // Notes
            Navigator.of(context).push(
              MaterialPageRoute(builder: (context) => const NotesScreen()),
            );
            break;
          case 3: // Decks
            Navigator.of(context).push(
              MaterialPageRoute(builder: (context) => const DecksScreen()),
            );
            break;
          case 4: // Progress
            Navigator.of(context).push(
              MaterialPageRoute(builder: (context) => const ProgressScreen()),
            );
            break;
        }
      }),
    );
  }
}

/// Main dashboard home screen displaying key app widgets
/// Shows virtual pet, today's tasks, due cards, and quick statistics
class DashboardHome extends StatefulWidget {
  final Function(int)? onNavigate;

  // Constructor with optional key for widget identification
  const DashboardHome({super.key, this.onNavigate});

  @override
  State<DashboardHome> createState() => _DashboardHomeState();
}

class _DashboardHomeState extends State<DashboardHome>
    with TickerProviderStateMixin {
  late TabController _tabController;
  int _selectedTabIndex = 0;

  // Animation controllers for each navigation button
  late List<AnimationController> _iconAnimationControllers;
  late List<Animation<double>> _scaleAnimations;
  late List<Animation<double>> _bounceAnimations; // For vertical bounce effect

  // Animation controller for Stats button bar chart transition
  late AnimationController _statsIconController;
  late Animation<double> _statsIconAnimation;

  // Animation controller for Home button hover-pinch effect
  late AnimationController _homeIconController;
  late Animation<double> _homeIconAnimation;

  // Animation controller for Pet button paws hover-pinch effect
  late AnimationController _petIconController;
  late Animation<double> _petIconAnimation;

  // Animation controller for Social button hugging effect
  late AnimationController _socialIconController;
  late Animation<double> _socialIconAnimation;

  // Animation controller for Learn button tassel sway effect
  late AnimationController _learnIconController;
  Animation<double>? _learnIconAnimation;

  // Animation controller for Tasks button clipboard animation
  late AnimationController _tasksAnimationController;
  late Animation<double> _tasksAnimation;

  // Notification panel state and animation
  bool _isNotificationPanelOpen = false;
  late AnimationController _notificationPanelController;
  late Animation<double> _notificationPanelAnimation;

  // Profile panel state and animation
  bool _isProfilePanelOpen = false;
  late AnimationController _profilePanelController;
  late Animation<double> _profilePanelAnimation;

  // Profile settings panel state and animation
  bool _isProfileSettingsPanelOpen = false;
  late AnimationController _profileSettingsPanelController;
  late Animation<double> _profileSettingsPanelAnimation;

  // Hamburger menu state and animation
  bool _isHamburgerMenuOpen = false;
  late AnimationController _hamburgerMenuController;
  late Animation<double> _hamburgerMenuAnimation;

  @override
  void initState() {
    super.initState();
    _tabController = TabController(length: 5, vsync: this);
    _tabController.addListener(() {
      // Animate icons when tab changes
      _animateTabChange(_selectedTabIndex, _tabController.index);
      setState(() {
        _selectedTabIndex = _tabController.index;
      });
    });

    // Initialize animation controllers for each navigation button (5 buttons)
    _iconAnimationControllers = List.generate(
      5,
      (index) => AnimationController(
        duration:
            const Duration(milliseconds: 400), // Slightly shorter for subtlety
        vsync: this,
      ),
    );

    // Initialize Stats icon animation controller (for bar chart pinch effect)
    _statsIconController = AnimationController(
      duration:
          const Duration(milliseconds: 1000), // 60 frames at 60fps = 1000ms
      vsync: this,
    );
    _statsIconAnimation = Tween<double>(
      begin: 0.0,
      end: 1.0,
    ).animate(CurvedAnimation(
      parent: _statsIconController,
      curve: Curves.easeInOut,
    ));

    // Initialize Home icon hover-pinch animation controller
    _homeIconController = AnimationController(
      duration: const Duration(milliseconds: 1000), // 1 second to match Lottie
      vsync: this,
    );
    _homeIconAnimation = Tween<double>(
      begin: 0.0,
      end: 1.0,
    ).animate(CurvedAnimation(
      parent: _homeIconController,
      curve: Curves.easeInOut,
    ));

    // Initialize Pet icon paws hover-pinch animation controller
    _petIconController = AnimationController(
      duration: const Duration(
          milliseconds: 1000), // 1 second to match Lottie (60 frames at 60fps)
      vsync: this,
    );
    _petIconAnimation = Tween<double>(
      begin: 0.0,
      end: 1.0,
    ).animate(CurvedAnimation(
      parent: _petIconController,
      curve: Curves.easeInOut,
    ));

    // Initialize Social icon hugging animation controller  
    _socialIconController = AnimationController(
      duration: const Duration(milliseconds: 1600), // Longer duration for full hug-and-release cycle
      vsync: this,
    );
    _socialIconAnimation = Tween<double>(
      begin: 0.0,
      end: 1.0,
    ).animate(CurvedAnimation(
      parent: _socialIconController,
      curve: Curves.easeInOutBack, // Smooth back-and-forth curve for hug-release effect
    ));

    // Initialize Learn icon tassel sway animation controller
    _learnIconController = AnimationController(
      duration: const Duration(milliseconds: 2000), // Gentle 2-second sway cycle
      vsync: this,
    );
    _learnIconAnimation = Tween<double>(
      begin: 0.0,
      end: 1.0,
    ).animate(CurvedAnimation(
      parent: _learnIconController,
      curve: Curves.easeInOut, // Smooth sway motion
    ));

    // Initialize Tasks icon clipboard animation controller
    _tasksAnimationController = AnimationController(
      duration: const Duration(
          milliseconds: 1000), // 1 second animation (60 frames at 60fps)
      vsync: this,
    );
    _tasksAnimation = Tween<double>(
      begin: 0.0,
      end: 1.0,
    ).animate(CurvedAnimation(
      parent: _tasksAnimationController,
      curve: Curves.easeInOut,
    ));

    // Initialize notification panel animation controller
    _notificationPanelController = AnimationController(
      duration: const Duration(milliseconds: 300),
      vsync: this,
    );
    _notificationPanelAnimation = Tween<double>(
      begin: 0.0,
      end: 1.0,
    ).animate(CurvedAnimation(
      parent: _notificationPanelController,
      curve: Curves.easeInOut,
    ));

    // Initialize profile panel animation controller
    _profilePanelController = AnimationController(
      duration: const Duration(milliseconds: 300),
      vsync: this,
    );
    _profilePanelAnimation = Tween<double>(
      begin: 0.0,
      end: 1.0,
    ).animate(CurvedAnimation(
      parent: _profilePanelController,
      curve: Curves.easeInOut,
    ));

    // Initialize profile settings panel animation controller
    _profileSettingsPanelController = AnimationController(
      duration: const Duration(milliseconds: 300),
      vsync: this,
    );
    _profileSettingsPanelAnimation = Tween<double>(
      begin: 0.0,
      end: 1.0,
    ).animate(CurvedAnimation(
      parent: _profileSettingsPanelController,
      curve: Curves.easeInOut,
    ));

    // Initialize hamburger menu animation controller
    _hamburgerMenuController = AnimationController(
      duration: const Duration(milliseconds: 300),
      vsync: this,
    );
    _hamburgerMenuAnimation = Tween<double>(
      begin: 0.0,
      end: 1.0,
    ).animate(CurvedAnimation(
      parent: _hamburgerMenuController,
      curve: Curves.easeInOut,
    ));

    // Create subtle scale animations (very light growth)
    _scaleAnimations = _iconAnimationControllers
        .map(
          (controller) => Tween<double>(
            begin: 1.0,
            end: 1.08, // Much smaller scale increase
          ).animate(CurvedAnimation(
            parent: controller,
            curve: Curves.easeOut, // Smooth ease out
          )),
        )
        .toList();

    // Create vertical bounce animations (upward movement)
    _bounceAnimations = _iconAnimationControllers
        .map(
          (controller) => Tween<double>(
            begin: 0.0,
            end: -3.0, // Negative value for upward movement (3 pixels up)
          ).animate(CurvedAnimation(
            parent: controller,
            curve: Curves.bounceOut, // Bounce effect for vertical movement
          )),
        )
        .toList();

    // Start with first tab selected
    _iconAnimationControllers[0].forward();
    _homeIconController
        .forward(); // Start home animation since it's the default tab
  }

  /// Animate transition between tabs
  void _animateTabChange(int oldIndex, int newIndex) {
    // Reverse animation for previously selected tab
    _iconAnimationControllers[oldIndex].reverse();
    // Forward animation for newly selected tab
    _iconAnimationControllers[newIndex].forward();

    // Special handling for Home button (index 0)
    if (newIndex == 0) {
      _homeIconController.forward();
    } else if (oldIndex == 0) {
      _homeIconController.reverse();
    }

    // Special handling for Learn button (index 1)
    if (newIndex == 1) {
      if (_learnIconAnimation != null) {
        _learnIconController.repeat(reverse: true); // Start gentle tassel sway animation
      }
    } else if (oldIndex == 1) {
      if (_learnIconAnimation != null) {
        _learnIconController.stop(); // Stop the sway animation
        _learnIconController.reset(); // Reset to normal position
      }
    }

    // Special handling for AI Tutor button (index 2)
    if (newIndex == 2) {
      _statsIconController.forward();
    } else if (oldIndex == 2) {
      _statsIconController.reverse();
    }

    // Special handling for Social button (index 3)
    if (newIndex == 3) {
      _socialIconController.forward(); // Play hug-and-release animation once
    } else if (oldIndex == 3) {
      _socialIconController.stop(); // Stop the animation
      _socialIconController.reset(); // Reset to normal position
    }

    // Special handling for Pet button (index 4)
    if (newIndex == 4) {
      _petIconController.forward();
    } else if (oldIndex == 4) {
      _petIconController.reverse();
    }
  }

  /// Build expand-from-bottom transition animation for tabs
  /// Creates an effect where pages appear to expand from the toolbar button
  Widget _buildExpandTransition(int tabIndex, Widget child) {
    // Calculate animation progress for this specific tab
    final animation = _tabController.animation!;
    final value = (animation.value - tabIndex).abs();
    
    // Only animate when transitioning to/from this tab
    if (value > 1.0) {
      return const SizedBox.shrink(); // Hide completely when far from active
    }
    
    // Calculate progress (1.0 when fully visible, 0.0 when hidden)
    final progress = (1.0 - value).clamp(0.0, 1.0);
    
    // Scale animation: starts small (from button) and grows to full screen
    final scale = 0.2 + (progress * 0.8); // Start at 20% scale
    
    // Vertical translation: starts from bottom toolbar position
    final screenHeight = MediaQuery.of(context).size.height;
    final verticalOffset = (screenHeight * 0.4) * (1.0 - progress); // Start from 40% down
    
    // Opacity for smooth fade-in effect
    final opacity = Curves.easeIn.transform(progress);
    
    // Apply transforms: translate, scale, and fade
    return Transform.translate(
      offset: Offset(0, verticalOffset),
      child: Transform.scale(
        scale: scale,
        alignment: Alignment.bottomCenter, // Anchor scaling to bottom
        child: Opacity(
          opacity: opacity,
          child: ClipRRect(
            borderRadius: BorderRadius.vertical(
              top: Radius.circular(30 * (1.0 - progress)), // Round corners during transition
            ),
            child: child,
          ),
        ),
      ),
    );
  }

  @override
  void dispose() {
    _tabController.dispose();
    // Dispose all animation controllers
    for (var controller in _iconAnimationControllers) {
      controller.dispose();
    }
    _statsIconController.dispose();
    _homeIconController.dispose();
    _petIconController.dispose();
    _socialIconController.dispose();
    _learnIconController.dispose();
    _tasksAnimationController.dispose();
    _notificationPanelController.dispose();
    _profilePanelController.dispose();
    _profileSettingsPanelController.dispose();
    _hamburgerMenuController.dispose();
    super.dispose();
  }

  /// Builds the app bar action buttons (notifications and profile)
  /// Separated into method to keep build method clean and organized
  /// @param context - Build context for navigation and state access
  /// @return List of IconButton widgets for the app bar actions
  List<Widget> _buildAppBarActions(BuildContext context) {
    return [
      // LinkedIn-style notification bell with unread count badge
      SizedBox(
        width: 48, // Standard IconButton width for consistency
        height: 48, // Standard IconButton height for consistency
        child: Center(
          child: NotificationBellIcon(
            onTap: _toggleNotificationPanel,
            isSelected: _isNotificationPanelOpen,
          ),
        ),
      ),

      // Profile button - shows profile panel dropdown
      SizedBox(
        width: 48, // Standard IconButton width for consistency
        height: 48, // Standard IconButton height for consistency
        child: Center(
          child: GestureDetector(
            onTap: _toggleProfilePanel,
            child: (_isProfilePanelOpen || _isProfileSettingsPanelOpen)
                ? CustomPaint(
                    size: const Size(28, 28),
                    painter: NotificationCloseIconPainter(
                      iconColor: const Color(0xFF6FB8E9),
                    ),
                  )
                : const ProfileIcon(size: 28),
          ),
        ),
      ),
    ];
  }

  /// Toggle notification panel slide animation
  void _toggleNotificationPanel() {
    setState(() {
      _isNotificationPanelOpen = !_isNotificationPanelOpen;
      if (_isNotificationPanelOpen) {
        _notificationPanelController.forward();
        // Close hamburger menu if open
        if (_isHamburgerMenuOpen) {
          _isHamburgerMenuOpen = false;
          _hamburgerMenuController.reverse();
        }
        // Close profile panel if open
        if (_isProfilePanelOpen) {
          _isProfilePanelOpen = false;
          _profilePanelController.reverse();
        }
      } else {
        _notificationPanelController.reverse();
      }
    });
  }

  /// Toggle profile panel slide animation
  void _toggleProfilePanel() {
    setState(() {
      // If settings panel is open, close it instead
      if (_isProfileSettingsPanelOpen) {
        _isProfileSettingsPanelOpen = false;
        _profileSettingsPanelController.reverse();
        return;
      }
      
      _isProfilePanelOpen = !_isProfilePanelOpen;
      if (_isProfilePanelOpen) {
        _profilePanelController.forward();
        // Close hamburger menu if open
        if (_isHamburgerMenuOpen) {
          _isHamburgerMenuOpen = false;
          _hamburgerMenuController.reverse();
        }
        // Close notification panel if open
        if (_isNotificationPanelOpen) {
          _isNotificationPanelOpen = false;
          _notificationPanelController.reverse();
        }
      } else {
        _profilePanelController.reverse();
      }
    });
  }

  /// Toggle profile settings panel slide animation
  void _toggleProfileSettingsPanel() {
    setState(() {
      _isProfileSettingsPanelOpen = !_isProfileSettingsPanelOpen;
      if (_isProfileSettingsPanelOpen) {
        _profileSettingsPanelController.forward();
        // Close all other panels if open
        if (_isProfilePanelOpen) {
          _isProfilePanelOpen = false;
          _profilePanelController.reverse();
        }
        if (_isHamburgerMenuOpen) {
          _isHamburgerMenuOpen = false;
          _hamburgerMenuController.reverse();
        }
        if (_isNotificationPanelOpen) {
          _isNotificationPanelOpen = false;
          _notificationPanelController.reverse();
        }
      } else {
        _profileSettingsPanelController.reverse();
      }
    });
  }

  /// Go back from settings to profile panel
  void _backToProfileFromSettings() {
    setState(() {
      // Close settings panel
      _isProfileSettingsPanelOpen = false;
      _profileSettingsPanelController.reverse();
      
      // Open profile panel
      _isProfilePanelOpen = true;
      _profilePanelController.forward();
    });
  }

  /// Close all open panels (hamburger menu, notification panel, profile panels)
  void _closeAllPanels() {
    setState(() {
      // Close hamburger menu if open
      if (_isHamburgerMenuOpen) {
        _isHamburgerMenuOpen = false;
        _hamburgerMenuController.reverse();
      }
      
      // Close notification panel if open
      if (_isNotificationPanelOpen) {
        _isNotificationPanelOpen = false;
        _notificationPanelController.reverse();
      }
      
      // Close profile panel if open
      if (_isProfilePanelOpen) {
        _isProfilePanelOpen = false;
        _profilePanelController.reverse();
      }
      
      // Close profile settings panel if open
      if (_isProfileSettingsPanelOpen) {
        _isProfileSettingsPanelOpen = false;
        _profileSettingsPanelController.reverse();
      }
    });
  }

  /// Toggle hamburger menu dropdown animation
  void _toggleHamburgerMenu() {
    setState(() {
      _isHamburgerMenuOpen = !_isHamburgerMenuOpen;
      if (_isHamburgerMenuOpen) {
        _hamburgerMenuController.forward();
        // Close notification panel if open
        if (_isNotificationPanelOpen) {
          _isNotificationPanelOpen = false;
          _notificationPanelController.reverse();
        }
      } else {
        _hamburgerMenuController.reverse();
      }
    });
  }

  /// Builds the main dashboard content with app widgets
  /// @param context - Build context containing theme and navigation information
  /// @return Widget tree representing the dashboard home screen
  @override
  Widget build(BuildContext context) {
    return Scaffold(
      body: Stack(
        children: [
          // Main dashboard content
          Container(
            color: const Color(0xFF16181A), // Solid background color from Figma
            child: TabBarView(
              controller: _tabController,
              physics: const NeverScrollableScrollPhysics(), // Disable swipe to control animation
              children: [
                // Tab 0: Home tab - responsive dashboard content - Wrapped with animation
                AnimatedBuilder(
                  animation: _tabController.animation!,
                  builder: (context, child) => _buildExpandTransition(0, child!),
                  child: Stack(
                    children: [
                      // Main home tab content
                      SafeArea(
                      child: Column(
                        crossAxisAlignment: CrossAxisAlignment.start,
                        children: [
                          // Status bar area for time, WiFi, notch spacing
                          _buildStatusBar(context),
                          
                          // Header with responsive spacing
                          Container(
                            height: ResponsiveSpacing.getHeaderHeight(context),
                            color: const Color(0xFF242628),
                            padding: EdgeInsets.symmetric(
                              horizontal: ResponsiveSpacing.getHorizontalPadding(context),
                              vertical: ResponsiveSpacing.getSmallSpacing(context),
                            ),
                            child: _buildHeader(context),
                          ),

                          // Horizontal divider line - full width
                          Container(
                            width: double.infinity,
                            height: 3.0,
                            color: const Color(0xFF6FB8E9),
                          ),

                          // Content section with responsive padding
                          Expanded(
                            child: SingleChildScrollView(
                              padding: EdgeInsets.fromLTRB(
                                ResponsiveSpacing.getHorizontalPadding(context),
                                ResponsiveSpacing.getVerticalSpacing(context) * 0.5, // Small top margin
                        ResponsiveSpacing.getHorizontalPadding(context),
                        ResponsiveSpacing.getHorizontalPadding(context),
                      ),
                      child: Column(
                        children: [
                          // Calendar Display Widget with responsive height
                          SizedBox(
                            height: ResponsiveSpacing.getComponentHeight(context, ComponentType.calendar),
                            child: const CalendarDisplayWidget(),
                          ),

                          SizedBox(height: ResponsiveSpacing.getVerticalSpacing(context)),

                          // Progress Graph Widget with responsive height
                          SizedBox(
                            height: ResponsiveSpacing.getComponentHeight(context, ComponentType.graph),
                            child: const ProgressGraphWidget(),
                          ),

                          SizedBox(height: ResponsiveSpacing.getVerticalSpacing(context)),

                          // Calendar and Progress buttons row with responsive spacing
                          Row(
                            children: [
                              Expanded(
                                child: _buildActionButton(
                                  context,
                                  label: 'Calendar',
                                  onTap: () {
                                    _closeAllPanels();
                                    Navigator.push(
                                      context,
                                      MaterialPageRoute(
                                        builder: (context) =>
                                            const UnifiedPlannerScreen(),
                                      ),
                                    );
                                  },
                                ),
                              ),
                              SizedBox(width: ResponsiveSpacing.getButtonSpacing(context)),
                              Expanded(
                                child: _buildActionButton(
                                  context,
                                  label: 'Progress',
                                  onTap: () {
<<<<<<< HEAD
<<<<<<< Updated upstream
                                    _tabController.animateTo(
                                        2); // Navigate to AI Tutor tab
=======
                                    _closeAllPanels();
=======
>>>>>>> e83bea8b
                                    Navigator.push(
                                      context,
                                      MaterialPageRoute(
                                        builder: (context) =>
                                            const ProgressScreen(),
                                      ),
                                    );
<<<<<<< HEAD
>>>>>>> Stashed changes
=======
>>>>>>> e83bea8b
                                  },
                                ),
                              ),
                            ],
                          ),

                          SizedBox(height: ResponsiveSpacing.getVerticalSpacing(context)),

                          // Pet Display Widget with responsive height
                          SizedBox(
                            height: ResponsiveSpacing.getComponentHeight(context, ComponentType.pet),
                            child: const PetDisplayWidget(),
                          ),

                          // Extra bottom spacing to account for floating navigation
                          SizedBox(height: ResponsiveSpacing.getVerticalSpacing(context) * 1.5),
                        ],
                      ),
                    ),
                  ),
                ],
              ),
            ),
                      // Notification panel overlay within home tab
                      _buildNotificationPanelOverlay(context),
                      // Profile panel overlay within home tab
                      _buildProfilePanelOverlay(context),
                      // Profile settings panel overlay within home tab
                      _buildProfileSettingsPanelOverlay(context),
                      // Hamburger menu overlay within home tab
                      _buildHamburgerMenuOverlay(context),
                    ],
                  ),
                ),
            // Tab 1: Learn tab (Flashcards/Decks) - Wrapped with animation
            AnimatedBuilder(
              animation: _tabController.animation!,
              builder: (context, child) => _buildExpandTransition(1, child!),
              child: _buildLearnTab(),
            ),
            // Tab 2: AI Tutor tab - Wrapped with animation
            AnimatedBuilder(
              animation: _tabController.animation!,
              builder: (context, child) => _buildExpandTransition(2, child!),
              child: _buildAITutorTab(),
            ),
            // Tab 3: Social tab - Wrapped with animation
            AnimatedBuilder(
              animation: _tabController.animation!,
              builder: (context, child) => _buildExpandTransition(3, child!),
              child: _buildSocialTab(),
            ),
            // Tab 4: Pet tab - Wrapped with animation
            AnimatedBuilder(
              animation: _tabController.animation!,
              builder: (context, child) => _buildExpandTransition(4, child!),
              child: _buildPetTab(),
            ),
          ],
        ),
      ),
        ],
      ),
      bottomNavigationBar: Container(
        padding: EdgeInsets.fromLTRB(
          ResponsiveSpacing.getHorizontalPadding(context), // Left padding matching dashboard containers
          0, // No top padding
          ResponsiveSpacing.getHorizontalPadding(context), // Right padding matching dashboard containers  
          ResponsiveSpacing.getHorizontalPadding(context), // Bottom padding matching horizontal container spacing
        ),
        child: Stack(
          clipBehavior: Clip.none,
          children: [
            // Floating navigation toolbar with rounded corners
            Container(
              height: 68, // Adjusted to fit content with exact AI Tutor spacing
              decoration: BoxDecoration(
                color: const Color(0xFF242628), // Dark background color
                borderRadius: BorderRadius.circular(34), // Rounded corners (half of height for pill shape)
                border: Border.all(
                  color: const Color(0xFF6FB8E9), // Blue border
                  width: 1,
                ),
                boxShadow: [
                  BoxShadow(
                    color: Colors.black.withValues(alpha: 0.25),
                    blurRadius: 10,
                    spreadRadius: 0,
                    offset: const Offset(0, -4),
                  ),
                  BoxShadow(
                    color: Colors.black.withValues(alpha: 0.12),
                    blurRadius: 5,
                    spreadRadius: 0,
                    offset: const Offset(0, -2),
                  ),
                ],
              ),
              child: Padding(
                padding: const EdgeInsets.symmetric(horizontal: 24), // Internal padding
                child: Row(
                  mainAxisAlignment: MainAxisAlignment.spaceEvenly,
                  children: [
                    _buildNavButton(
                      context,
                      index: 0,
                      icon: Icons.home,
                      label: 'Home',
                      isSelected: _selectedTabIndex == 0,
                      onTap: () {
                        _closeAllPanels();
                        _tabController.animateTo(0);
                      },
                    ),
                    _buildNavButton(
                      context,
                      index: 1,
                      icon: Icons.school,
                      label: 'Learn',
                      isSelected: _selectedTabIndex == 1,
                      onTap: () {
                        _closeAllPanels();
                        _tabController.animateTo(1);
                      },
                    ),
                    // Empty space for floating AI Tutor button
                    const Expanded(child: SizedBox()),
                    _buildNavButton(
                      context,
                      index: 3,
                      icon: Icons.people,
                      label: 'Social',
                      isSelected: _selectedTabIndex == 3,
                      onTap: () {
                        _closeAllPanels();
                        _tabController.animateTo(3);
                      },
                    ),
                    _buildNavButton(
                      context,
                      index: 4,
                      icon: Icons.pets,
                      label: 'Pet',
                      isSelected: _selectedTabIndex == 4,
                      onTap: () {
                        _closeAllPanels();
                        _tabController.animateTo(4);
                      },
                    ),
                  ],
                ),
              ),
            ),
            // Floating AI Tutor button positioned above the toolbar
            Positioned(
              top: -31, // Moved down 4 pixels (from -35 to -31)
              left: 0,
              right: 0,
              child: Center(
                child: _buildFloatingAIButton(context),
              ),
            ),
          ],
        ),
      ),
    );
  }

  /// Build the status bar with time, connectivity, and notch spacing
  Widget _buildStatusBar(BuildContext context) {
    return StreamBuilder<DateTime>(
      stream: Stream.periodic(const Duration(seconds: 1), (_) => DateTime.now()),
      builder: (context, snapshot) {
        final now = snapshot.data ?? DateTime.now();
        final timeString = '${now.hour.toString().padLeft(2, '0')}:${now.minute.toString().padLeft(2, '0')}';
        
        return Container(
          height: 44, // Standard status bar height with notch consideration
          color: const Color(0xFF242628), // Match header color
          padding: EdgeInsets.symmetric(
            horizontal: ResponsiveSpacing.getHorizontalPadding(context),
          ),
          child: Row(
            mainAxisAlignment: MainAxisAlignment.spaceBetween,
            children: [
              // Time display
              Text(
                timeString,
                style: Theme.of(context).textTheme.bodyMedium?.copyWith(
                  fontWeight: FontWeight.w500,
                ),
              ),
              
              // Connectivity indicators
              Row(
                mainAxisSize: MainAxisSize.min,
                children: [
                  // WiFi signal icon
                  Icon(
                    Icons.wifi,
                    size: 18,
                    color: Theme.of(context).textTheme.bodyMedium?.color,
                  ),
                  const SizedBox(width: 8),
                  // Battery icon (optional)
                  Icon(
                    Icons.battery_full,
                    size: 18,
                    color: Theme.of(context).textTheme.bodyMedium?.color,
                  ),
                ],
              ),
            ],
          ),
        );
      },
    );
  }

  /// Build slide-down notification panel overlay
  Widget _buildNotificationPanelOverlay(BuildContext context) {
    return AnimatedBuilder(
      animation: _notificationPanelAnimation,
      builder: (context, child) {
        // Don't show anything when closed or animation value is 0
        if (_notificationPanelAnimation.value == 0.0) {
          return const SizedBox.shrink();
        }
        
        // Now that we're inside the SafeArea, we can position relative to the content
        // Calculate the position after status bar + header + blue divider
        final headerHeight = ResponsiveSpacing.getHeaderHeight(context);
        final statusBarHeight = MediaQuery.of(context).padding.top;
        final dividerHeight = 3.0;
        
        // Position right after the blue divider line within the SafeArea + 43px offset (42 + 1)
        final topPosition = statusBarHeight + headerHeight + dividerHeight + 43.0;
        
        // Calculate height to cover calendar and progress containers
        final calendarHeight = ResponsiveSpacing.getComponentHeight(context, ComponentType.calendar);
        final progressHeight = ResponsiveSpacing.getComponentHeight(context, ComponentType.graph);
        final verticalSpacing = ResponsiveSpacing.getVerticalSpacing(context);
        final panelHeight = calendarHeight + progressHeight + (verticalSpacing * 3) + 100 - 65; // Reduced by 65px (66 - 1)
        
        return Positioned(
          top: topPosition, // Position right after the blue divider
          left: 0,
          right: 0,
          child: ClipRect(
            child: SizedBox(
              height: panelHeight * _notificationPanelAnimation.value, // Animate height from 0 to full
              child: Container(
                margin: EdgeInsets.symmetric(
                  horizontal: ResponsiveSpacing.getHorizontalPadding(context),
                ),
                decoration: BoxDecoration(
                  color: const Color(0xFF242628), // Match header color
                  borderRadius: const BorderRadius.vertical(
                    bottom: Radius.circular(20),
                  ),
                  border: Border.all(
                    color: const Color(0xFF6FB8E9),
                    width: 1,
                  ),
                  boxShadow: [
                    BoxShadow(
                      color: Colors.black.withValues(alpha: 0.3),
                      blurRadius: 10,
                      offset: const Offset(0, 4),
                    ),
                  ],
                ),
                child: ClipRRect(
                  borderRadius: const BorderRadius.vertical(
                    bottom: Radius.circular(20),
                  ),
                  child: NotificationPanel(
                    onClose: _toggleNotificationPanel,
                    isBottomSheet: false,
                  ),
                ),
              ),
            ),
          ),
        );
      },
    );
  }

  /// Build slide-down profile panel overlay
  Widget _buildProfilePanelOverlay(BuildContext context) {
    return AnimatedBuilder(
      animation: _profilePanelAnimation,
      builder: (context, child) {
        // Don't show anything when closed or animation value is 0
        if (_profilePanelAnimation.value == 0.0) {
          return const SizedBox.shrink();
        }
        
        // Position the profile panel on the right side under the profile icon
        final headerHeight = ResponsiveSpacing.getHeaderHeight(context);
        final statusBarHeight = MediaQuery.of(context).padding.top;
        final dividerHeight = 3.0;
        
        // Position right after the blue divider line within the SafeArea + 43px offset (42 + 1)
        final topPosition = statusBarHeight + headerHeight + dividerHeight + 43.0;
        
        // Calculate height to cover calendar and progress containers
        final calendarHeight = ResponsiveSpacing.getComponentHeight(context, ComponentType.calendar);
        final progressHeight = ResponsiveSpacing.getComponentHeight(context, ComponentType.graph);
        final verticalSpacing = ResponsiveSpacing.getVerticalSpacing(context);
        final panelHeight = calendarHeight + progressHeight + (verticalSpacing * 3) + 307 - 65; // Extended by 207px total (100 + 40 + 70 - 10 + 5 + 2 = 307)
        
        return Positioned(
          top: topPosition, // Position right after the blue divider
          left: 0,
          right: 0,
          child: ClipRect(
            child: SizedBox(
              height: panelHeight * _profilePanelAnimation.value, // Animate height from 0 to full
              child: Container(
                margin: EdgeInsets.symmetric(
                  horizontal: ResponsiveSpacing.getHorizontalPadding(context),
                ),
                decoration: BoxDecoration(
                  color: const Color(0xFF242628), // Match header color
                  borderRadius: const BorderRadius.vertical(
                    bottom: Radius.circular(20),
                  ),
                  border: Border.all(
                    color: const Color(0xFF6FB8E9),
                    width: 1,
                  ),
                  boxShadow: [
                    BoxShadow(
                      color: Colors.black.withValues(alpha: 0.3),
                      blurRadius: 10,
                      offset: const Offset(0, 4),
                    ),
                  ],
                ),
                child: ClipRRect(
                  borderRadius: const BorderRadius.vertical(
                    bottom: Radius.circular(20),
                  ),
                  child: ProfilePanel(
                    onClose: _toggleProfilePanel,
                    isBottomSheet: false,
                  ),
                ),
              ),
            ),
          ),
        );
      },
    );
  }

  Widget _buildProfileSettingsPanelOverlay(BuildContext context) {
    return AnimatedBuilder(
      animation: _profileSettingsPanelAnimation,
      builder: (context, child) {
        // Don't show anything when closed or animation value is 0
        if (_profileSettingsPanelAnimation.value == 0.0) {
          return const SizedBox.shrink();
        }
        
        // Position the settings panel on the right side under the profile icon
        final headerHeight = ResponsiveSpacing.getHeaderHeight(context);
        final statusBarHeight = MediaQuery.of(context).padding.top;
        final dividerHeight = 3.0;
        
        // Position right after the blue divider line within the SafeArea + 43px offset (42 + 1)
        final topPosition = statusBarHeight + headerHeight + dividerHeight + 43.0;
        
        // Calculate height to cover calendar and progress containers
        final calendarHeight = ResponsiveSpacing.getComponentHeight(context, ComponentType.calendar);
        final progressHeight = ResponsiveSpacing.getComponentHeight(context, ComponentType.graph);
        final verticalSpacing = ResponsiveSpacing.getVerticalSpacing(context);
        final panelHeight = calendarHeight + progressHeight + (verticalSpacing * 3) + 307 - 65; // Match profile panel height (207px extension)
        
        return Positioned(
          top: topPosition, // Position right after the blue divider
          left: 0,
          right: 0,
          child: ClipRect(
            child: SizedBox(
              height: panelHeight * _profileSettingsPanelAnimation.value, // Animate height from 0 to full
              child: Container(
                margin: EdgeInsets.symmetric(
                  horizontal: ResponsiveSpacing.getHorizontalPadding(context),
                ),
                decoration: BoxDecoration(
                  color: const Color(0xFF242628), // Match header color
                  borderRadius: const BorderRadius.vertical(
                    bottom: Radius.circular(20),
                  ),
                  border: Border.all(
                    color: const Color(0xFF6FB8E9),
                    width: 1,
                  ),
                  boxShadow: [
                    BoxShadow(
                      color: Colors.black.withValues(alpha: 0.3),
                      blurRadius: 10,
                      offset: const Offset(0, 4),
                    ),
                  ],
                ),
                child: ClipRRect(
                  borderRadius: const BorderRadius.vertical(
                    bottom: Radius.circular(20),
                  ),
                  child: ProfileSettingsPanel(
                    onClose: _toggleProfileSettingsPanel,
                    onBack: _backToProfileFromSettings,
                    isBottomSheet: false,
                  ),
                ),
              ),
            ),
          ),
        );
      },
    );
  }

  /// Build hamburger menu dropdown overlay with animation
  Widget _buildHamburgerMenuOverlay(BuildContext context) {
    return AnimatedBuilder(
      animation: _hamburgerMenuAnimation,
      builder: (context, child) {
        // Show the menu only when it should be open
        if (!_isHamburgerMenuOpen) {
          return const SizedBox.shrink();
        }
        
        // Calculate position - menu appears from top on the left side
        final statusBarHeight = 44.0; // Custom status bar height
        final headerHeight = ResponsiveSpacing.getHeaderHeight(context);
        final systemStatusBar = MediaQuery.of(context).padding.top; // System notch/status bar
        final dividerHeight = 3.0;
        
        // Position right after: system status bar + custom status bar + header + divider
        final topPosition = systemStatusBar + statusBarHeight + headerHeight + dividerHeight;
        
        // Menu takes partial width from the left side
        final screenWidth = MediaQuery.of(context).size.width;
        final menuWidth = screenWidth * 0.38; // Reduced from 42% to 38% to prevent overflow
        
        // Calculate height to fit content (11 menu items)
        // Each item: 14px top + 14px bottom padding = 28px per item + ListView padding
        const menuItemHeight = 50.0; // Approximate height per item with padding
        const numberOfItems = 11;
        const listPadding = 24.0; // Top and bottom padding
        final menuHeight = (menuItemHeight * numberOfItems) + listPadding;
        
        return Positioned(
          top: topPosition,
          left: 0,
          width: menuWidth * _hamburgerMenuAnimation.value, // Animate width from 0 to full
          height: menuHeight, // Keep fixed height to prevent layout issues
          child: Opacity(
            opacity: _hamburgerMenuAnimation.value,
            child: ClipRRect(
              borderRadius: const BorderRadius.only(
                bottomRight: Radius.circular(20), // Rounded bottom-right corner
              ),
              child: Container(
                decoration: BoxDecoration(
                  color: const Color(0xFF242628), // Same as header background
                  border: Border(
                    right: BorderSide(
                      color: const Color(0xFF6FB8E9).withValues(alpha: 0.3),
                      width: 1,
                    ),
                  ),
                  boxShadow: [
                    BoxShadow(
                      color: Colors.black.withValues(alpha: 0.5),
                      blurRadius: 15,
                      offset: const Offset(2, 0),
                    ),
                  ],
                ),
                child: _buildHamburgerMenuContent(context),
              ),
            ),
          ),
        );
      },
    );
  }

  /// Build hamburger menu content
  Widget _buildHamburgerMenuContent(BuildContext context) {
    return Container(
      color: const Color(0xFF242628), // Same as header background
      child: ListView(
        padding: const EdgeInsets.symmetric(vertical: 12, horizontal: 0),
        children: [

        // Menu items
        _buildHamburgerMenuItem(
          context,
          icon: Icons.calendar_today,
          title: 'Calendar',
          color: Colors.blue,
          onTap: () {
            _closeAllPanels();
            Navigator.push(
              context,
              MaterialPageRoute(
                builder: (context) => const UnifiedPlannerScreen(),
              ),
            );
          },
        ),
        _buildHamburgerMenuItem(
          context,
          icon: Icons.analytics,
          title: 'Progress',
          color: Colors.green,
          onTap: () {
            _closeAllPanels();
            Navigator.push(
              context,
              MaterialPageRoute(
                builder: (context) => const ProgressScreen(),
              ),
            );
          },
        ),
        _buildHamburgerMenuItem(
          context,
          icon: Icons.note,
          title: 'Notes',
          color: Colors.amber,
          onTap: () {
            _closeAllPanels();
            Navigator.push(
              context,
              MaterialPageRoute(
                builder: (context) => const NotesScreen(),
              ),
            );
          },
        ),
        _buildHamburgerMenuItem(
          context,
          icon: Icons.style,
          title: 'Flash Cards',
          color: Colors.blue,
          onTap: () {
            _closeAllPanels();
            Navigator.push(
              context,
              MaterialPageRoute(
                builder: (context) => const DecksScreen(),
              ),
            );
          },
        ),
        _buildHamburgerMenuItem(
          context,
          icon: Icons.emoji_events,
          title: 'Badges',
          color: Colors.orange,
          onTap: () {
            _closeAllPanels();
            Navigator.push(
              context,
              MaterialPageRoute(
                builder: (context) => const AchievementScreen(),
              ),
            );
          },
        ),
        _buildHamburgerMenuItem(
          context,
          icon: Icons.timer,
          title: 'Timer',
          color: Colors.red,
          onTap: () {
            _closeAllPanels();
            ScaffoldMessenger.of(context).showSnackBar(
              const SnackBar(content: Text('Timer feature coming soon!')),
            );
          },
        ),
        _buildHamburgerMenuItem(
          context,
          icon: Icons.shopping_bag,
          title: 'Shop',
          color: Colors.green,
          onTap: () {
            _closeAllPanels();
            ScaffoldMessenger.of(context).showSnackBar(
              const SnackBar(content: Text('Shop feature coming soon!')),
            );
          },
        ),
        _buildHamburgerMenuItem(
          context,
          icon: Icons.music_note,
          title: 'Music',
          color: Colors.purple,
          onTap: () {
            _closeAllPanels();
            ScaffoldMessenger.of(context).showSnackBar(
              const SnackBar(content: Text('Music feature coming soon!')),
            );
          },
        ),
        _buildHamburgerMenuItem(
          context,
          icon: Icons.feedback,
          title: 'Feedback',
          color: Colors.teal,
          onTap: () {
            _closeAllPanels();
            ScaffoldMessenger.of(context).showSnackBar(
              const SnackBar(content: Text('Feedback feature coming soon!')),
            );
          },
        ),
        _buildHamburgerMenuItem(
          context,
          icon: Icons.settings,
          title: 'Settings',
          color: Colors.grey,
          onTap: () {
            _closeAllPanels();
            Navigator.push(
              context,
              MaterialPageRoute(
                builder: (context) => const SettingsScreen(),
              ),
            );
          },
        ),
        _buildHamburgerMenuItem(
          context,
          icon: Icons.help,
          title: 'Help',
          color: Colors.blueGrey,
          onTap: () {
            _closeAllPanels();
            ScaffoldMessenger.of(context).showSnackBar(
              const SnackBar(content: Text('Help feature coming soon!')),
            );
          },
        ),
        ],
      ),
    );
  }

  /// Build a menu item for the hamburger menu - styled like the image
  Widget _buildHamburgerMenuItem(
    BuildContext context, {
    required IconData icon,
    required String title,
    required Color color,
    required VoidCallback onTap,
  }) {
    return InkWell(
      onTap: onTap,
      child: Container(
        padding: const EdgeInsets.symmetric(vertical: 14, horizontal: 16), // Reduced horizontal padding
        child: Row(
          mainAxisSize: MainAxisSize.min, // Use minimum space needed
          children: [
            // Icon on the left
            Icon(
              icon,
              color: color,
              size: 20, // Slightly smaller icon
            ),
            const SizedBox(width: 12), // Reduced space between icon and text
            // Text on the right - wrapped in Expanded to prevent overflow
            Expanded(
              child: Text(
                title,
                style: const TextStyle(
                  fontSize: 15, // Slightly smaller font
                  fontWeight: FontWeight.w400,
                  color: Color(0xFFCCCCCC), // Light gray text like in the image
                  letterSpacing: 0.2, // Reduced letter spacing
                ),
                overflow: TextOverflow.ellipsis, // Handle overflow gracefully
                maxLines: 1,
              ),
            ),
          ],
        ),
      ),
    );
  }

  /// Build the header section with greeting and action buttons
  Widget _buildHeader(BuildContext context) {
    return Row(
      crossAxisAlignment: CrossAxisAlignment.center, // Ensure all elements are centered vertically
      children: [
        // Simple hamburger menu icon at the top left with functionality
        SizedBox(
          width: 48, // Standard IconButton width for consistency
          height: 48, // Standard IconButton height for consistency
          child: Center(
            child: GestureDetector(
              onTap: _toggleHamburgerMenu,
              child: AnimatedSwitcher(
                duration: const Duration(milliseconds: 300),
                transitionBuilder: (Widget child, Animation<double> animation) {
                  return FadeTransition(
                    opacity: animation,
                    child: child,
                  );
                },
                child: Icon(
                  _isHamburgerMenuOpen ? Icons.close : Icons.menu,
                  key: ValueKey<bool>(_isHamburgerMenuOpen),
                  color: _isHamburgerMenuOpen 
                    ? const Color(0xFF6FB8E9)
                    : Theme.of(context).colorScheme.primary,
                  size: 28,
                ),
              ),
            ),
          ),
        ),

        // Main content
        Expanded(
          child: Text(
            'Study Pals',
            style: Theme.of(context).textTheme.headlineMedium?.copyWith(
                  fontWeight: FontWeight.bold,
                ),
            overflow: TextOverflow.ellipsis,
            maxLines: 1,
          ),
        ),

        // Action buttons on the right
        Row(
          mainAxisSize: MainAxisSize.min,
          crossAxisAlignment: CrossAxisAlignment.center, // Ensure right icons are centered too
          children: _buildAppBarActions(context),
        ),
      ],
    );
  }

  /// Build action button for Calendar and Progress
  Widget _buildActionButton(
    BuildContext context, {
    required String label,
    required VoidCallback onTap,
  }) {
    return InkWell(
      onTap: onTap,
      borderRadius: BorderRadius.circular(20),
      child: Container(
        height: ResponsiveSpacing.getComponentHeight(context, ComponentType.actionButton),
        padding: EdgeInsets.symmetric(
          horizontal: ResponsiveSpacing.getHorizontalPadding(context) * 0.75,
          vertical: ResponsiveSpacing.getSmallSpacing(context) * 0.75,
        ),
        decoration: BoxDecoration(
          color: const Color(0xFF16181A), // Hollow - match background color
          borderRadius: BorderRadius.circular(20),
          border: Border.all(
            color: const Color(0xFF6FB8E9), // New blue color - solid border
            width: 2,
          ),
          boxShadow: [
            BoxShadow(
              color: Colors.black.withValues(alpha: 0.1),
              blurRadius: 4,
              offset: const Offset(0, 2),
            ),
          ],
        ),
        child: Center(
          child: Text(
            label,
            style: Theme.of(context).textTheme.labelLarge?.copyWith(
                  fontWeight: FontWeight.w600,
                ),
          ),
        ),
      ),
    );
  }

  /* Removed unused method _buildCardsAndNotesRow
  /// Build flash cards and notes row with login screen styling
  Widget _buildCardsAndNotesRow(BuildContext context) {
    return Container(
      margin: const EdgeInsets.only(top: 12),
      child: Row(
        children: [
        // Flash Cards section
        Expanded(
          child: Container(
            height: 120,
            margin: const EdgeInsets.symmetric(horizontal: 20),
            decoration: BoxDecoration(
              color: const Color(0xFF2A3050),
              borderRadius:
                  Theme.of(context).cardTheme.shape is RoundedRectangleBorder
                      ? (Theme.of(context).cardTheme.shape
                              as RoundedRectangleBorder)
                          .borderRadius
                      : BorderRadius.circular(16),
              border: Border.all(
                color: const Color(0xFF6FB8E9),
                width: 2,
              ),
              boxShadow: [
                BoxShadow(
                  color: Colors.black.withValues(alpha: 0.15),
                  blurRadius: 8,
                  spreadRadius: 0,
                  offset: const Offset(0, 3),
                ),
                BoxShadow(
                  color: Colors.black.withValues(alpha: 0.08),
                  blurRadius: 4,
                  spreadRadius: 0,
                  offset: const Offset(0, 1),
                ),
              ],
            ),
            child: Material(
              color: Colors.transparent,
              child: InkWell(
                onTap: () {
                  // Navigate to flash cards
                  widget.onNavigate?.call(3); // Decks tab
                },
                borderRadius: BorderRadius.circular(14),
                child: Container(
                  padding: const EdgeInsets.all(12),
                  child: Column(
                    crossAxisAlignment: CrossAxisAlignment.center,
                    mainAxisAlignment: MainAxisAlignment.center,
                    children: [
                      Text(
                        'Flash Cards',
                        style: Theme.of(context)
                            .textTheme
                            .titleMedium
                            ?.copyWith(
                              fontWeight: FontWeight.bold,
                              color: Theme.of(context).colorScheme.onSurface,
                            ),
                      ),
                      const SizedBox(height: 8),
                      Container(
                        padding: const EdgeInsets.all(10),
                        decoration: BoxDecoration(
                          color: const Color(0xFF6FB8E9),
                          borderRadius: BorderRadius.circular(12),
                          boxShadow: [
                            BoxShadow(
                              color: const Color(0xFF6FB8E9)
                                  .withValues(alpha: 0.3),
                              blurRadius: 4,
                              offset: const Offset(0, 2),
                            ),
                          ],
                        ),
                        child: const Icon(
                          Icons.style,
                          size: 20,
                          color: Colors.white,
                        ),
                      ),
                    ],
                  ),
                ),
              ),
            ),
          ),
        ),

        const SizedBox(width: 16),

        // Notes section
        Expanded(
          child: Container(
            height: 120,
            margin: const EdgeInsets.symmetric(horizontal: 20),
            decoration: BoxDecoration(
              color: const Color(0xFF2A3050),
              borderRadius:
                  Theme.of(context).cardTheme.shape is RoundedRectangleBorder
                      ? (Theme.of(context).cardTheme.shape
                              as RoundedRectangleBorder)
                          .borderRadius
                      : BorderRadius.circular(16),
              border: Border.all(
                color: const Color(0xFF6FB8E9),
                width: 2,
              ),
              boxShadow: [
                BoxShadow(
                  color: Colors.black.withValues(alpha: 0.15),
                  blurRadius: 8,
                  spreadRadius: 0,
                  offset: const Offset(0, 3),
                ),
                BoxShadow(
                  color: Colors.black.withValues(alpha: 0.08),
                  blurRadius: 4,
                  spreadRadius: 0,
                  offset: const Offset(0, 1),
                ),
              ],
            ),
            child: Material(
              color: Colors.transparent,
              child: InkWell(
                onTap: () {
                  // Navigate to notes
                  widget.onNavigate?.call(2); // Notes tab
                },
                borderRadius: BorderRadius.circular(14),
                child: Container(
                  padding: const EdgeInsets.all(12),
                  child: Column(
                    crossAxisAlignment: CrossAxisAlignment.center,
                    mainAxisAlignment: MainAxisAlignment.center,
                    children: [
                      Text(
                        'Notes',
                        style: Theme.of(context)
                            .textTheme
                            .titleMedium
                            ?.copyWith(
                              fontWeight: FontWeight.bold,
                              color: Theme.of(context).colorScheme.onSurface,
                            ),
                      ),
                      const SizedBox(height: 8),
                      Container(
                        padding: const EdgeInsets.all(10),
                        decoration: BoxDecoration(
                          color: const Color(0xFF6FB8E9),
                          borderRadius: BorderRadius.circular(12),
                          boxShadow: [
                            BoxShadow(
                              color: const Color(0xFF6FB8E9)
                                  .withValues(alpha: 0.3),
                              blurRadius: 4,
                              offset: const Offset(0, 2),
                            ),
                          ],
                        ),
                        child: const Icon(
                          Icons.note_alt,
                          size: 20,
                          color: Colors.white,
                        ),
                      ),
                    ],
                  ),
                ),
              ),
            ),
          ),
        ),
      ]),
    );
  } */

  /// Build Learn tab content (Flashcards/Decks)
  Widget _buildLearnTab() {
    // Use the new Learning Screen with all learning features
    return const LearningScreen();
  }

  /// Build AI Tutor tab content
  Widget _buildAITutorTab() {
    return const AITutorChat(); // Use the actual AI Tutor chat interface
  }

  /// Build Social tab content - Navigate to SocialScreen
  Widget _buildSocialTab() {
    return const SocialScreen();
  }

  /// Build Pet tab content
  Widget _buildPetTab() {
    return SafeArea(
      child: Consumer<PetProvider>(
        builder: (context, petProvider, child) {
          final pet = petProvider.currentPet;

          if (pet == null) {
            return const Center(
              child: Column(
                mainAxisAlignment: MainAxisAlignment.center,
                children: [
                  CircularProgressIndicator(),
                  SizedBox(height: 16),
                  Text('Loading your Study Pal...'),
                ],
              ),
            );
          }

          return SingleChildScrollView(
            padding: const EdgeInsets.all(16),
            child: Column(
              crossAxisAlignment: CrossAxisAlignment.center,
              children: [
                Text(
                  'Your Study Pal',
                  style: Theme.of(context).textTheme.headlineMedium?.copyWith(
                        fontWeight: FontWeight.bold,
                      ),
                ),
                const SizedBox(height: 20),
                // Pet avatar
                Container(
                  width: 120,
                  height: 120,
                  decoration: BoxDecoration(
                    color: Theme.of(context).colorScheme.primaryContainer,
                    borderRadius: BorderRadius.circular(60),
                  ),
                  child: const Icon(
                    Icons.pets,
                    size: 60,
                    color: Colors.orange,
                  ),
                ),
                const SizedBox(height: 16),
                Text(
                  'Level ${pet.level}',
                  style: Theme.of(context).textTheme.headlineSmall?.copyWith(
                        fontWeight: FontWeight.bold,
                      ),
                ),
                const SizedBox(height: 8),
                Text(
                  '${pet.xp}/${pet.xpForNextLevel} XP',
                  style: Theme.of(context).textTheme.bodyLarge,
                ),
                const SizedBox(height: 16),
                // XP Progress bar
                LinearProgressIndicator(
                  value: pet.xp / pet.xpForNextLevel,
                  backgroundColor: Colors.grey[300],
                  valueColor: AlwaysStoppedAnimation<Color>(
                    Theme.of(context).colorScheme.primary,
                  ),
                ),
                const SizedBox(height: 20),
                Text(
                  'Keep studying to level up your pet!',
                  style: Theme.of(context).textTheme.bodyMedium,
                  textAlign: TextAlign.center,
                ),
              ],
            ),
          );
        },
      ),
    );
  }

  /// Build individual navigation button matching the image layout with animations
  Widget _buildNavButton(
    BuildContext context, {
    required int index,
    required IconData icon,
    required String label,
    required bool isSelected,
    required VoidCallback onTap,
  }) {
    return Expanded(
      child: AnimatedBuilder(
        animation: Listenable.merge([
          _scaleAnimations[index],
          _bounceAnimations[index],
        ]),
        builder: (context, child) {
          return Transform.translate(
            offset:
                Offset(0, _bounceAnimations[index].value), // Vertical bounce
            child: Transform.scale(
              scale: _scaleAnimations[index].value,
              alignment: Alignment
                  .bottomCenter, // Scale from bottom center to keep bottom anchored
              child: Material(
                color: Colors.transparent,
                child: InkWell(
                  onTap: onTap,
                  borderRadius: BorderRadius.circular(16),
                  child: Container(
                    child: Column(
                      mainAxisSize: MainAxisSize.min,
                      mainAxisAlignment: MainAxisAlignment.center,
                      children: [
                        // Icon container with consistent height for alignment
                        SizedBox(
                          height: 40, // Fixed height to ensure all icons align horizontally
                          child: Center(
                            child: AnimatedContainer(
                              duration: const Duration(milliseconds: 200),
                              curve: Curves.easeInOut,
                              padding: EdgeInsets.all(label == 'AI Tutor' && isSelected ? 
                                2.0 : // Minimal padding for AI Tutor when selected
                                1.0), // Minimal padding for all other icons
                              decoration: BoxDecoration(
                                color: (label == 'AI Tutor' && isSelected) 
                                    ? const Color(0xFF6FB8E9) // Blue background for selected AI Tutor
                                    : Colors.transparent, // Transparent for others
                                borderRadius: BorderRadius.circular(label == 'AI Tutor' && isSelected ? 24 : 16),
                                border: (label != 'AI Tutor' || !isSelected) ? Border.all(
                                  color: Colors.transparent,
                                  width: 0,
                                ) : null,
                              ),
                              child: _buildIconWithHollowEffect(
                                  icon, isSelected, label),
                            ),
                          ),
                        ),
                        // No spacing - text immediately under icon
                        // Label text with consistent baseline alignment
                        SizedBox(
                          height: 14, // Fixed height to ensure all text aligns horizontally
                          child: Center(
                            child: AnimatedDefaultTextStyle(
                              duration: const Duration(milliseconds: 200),
                              style:
                                  Theme.of(context).textTheme.labelSmall?.copyWith(
                                            color: (label == 'AI Tutor' && isSelected)
                                                ? Colors.white // White text for selected AI Tutor
                                                : (label == 'AI Tutor')
                                                    ? const Color(0xFF6FB8E9) // Blue for unselected AI Tutor
                                                    : const Color(0xFFCFCFCF), // Gray for all others
                                            fontWeight: isSelected
                                                ? FontWeight.w600
                                                : FontWeight.w500,
                                            fontSize: 10, // Reduced from 11 to fit better
                                          ) ??
                                      const TextStyle(),
                              child: Text(
                                label,
                                textAlign: TextAlign.center,
                                maxLines: 1,
                                overflow: TextOverflow.ellipsis,
                              ),
                            ),
                          ),
                        ),
                      ],
                    ),
                  ),
                ),
              ),
            ),
          );
        },
      ),
    );
  }

  /// Build floating AI Tutor button with hollow circle design
  Widget _buildFloatingAIButton(BuildContext context) {
    final isSelected = _selectedTabIndex == 2;
    
    return AnimatedBuilder(
      animation: _scaleAnimations[2], // Use existing animation for AI Tutor
      builder: (context, child) {
        return Transform.scale(
          scale: _scaleAnimations[2].value,
          child: GestureDetector(
            onTap: () {
              _closeAllPanels();
              _tabController.animateTo(2);
            },
            child: Column(
              mainAxisSize: MainAxisSize.min,
              children: [
                AnimatedContainer(
                  duration: const Duration(milliseconds: 200),
                  width: 64,
                  height: 64,
                  decoration: BoxDecoration(
                    color: isSelected 
                      ? const Color(0xFF6FB8E9) 
                      : const Color(0xFF242628), // Match footer background when not selected
                    shape: BoxShape.circle,
                    border: Border.all(
                      color: const Color(0xFF6FB8E9),
                      width: 2,
                    ),
                    boxShadow: [
                      BoxShadow(
                        color: Colors.black.withValues(alpha: 0.3),
                        blurRadius: 8,
                        spreadRadius: 0,
                        offset: const Offset(0, 4),
                      ),
                    ],
                  ),
                  child: Icon(
                    Icons.psychology,
                    color: isSelected 
                      ? Colors.white 
                      : const Color(0xFF6FB8E9),
                    size: 28,
                  ),
                ),
                const SizedBox(height: 4),
                Text(
                  'AI Tutor',
                  style: Theme.of(context).textTheme.labelSmall?.copyWith(
                    color: isSelected
                      ? const Color(0xFF6FB8E9)
                      : const Color(0xFFCFCFCF),
                    fontWeight: isSelected ? FontWeight.w600 : FontWeight.w500,
                    fontSize: 11,
                  ),
                  textAlign: TextAlign.center,
                ),
              ],
            ),
          ),
        );
      },
    );
  }

  /// Build icon with hollow effect for Stats and Pet buttons when not selected
  Widget _buildIconWithHollowEffect(
      IconData icon, bool isSelected, String label) {
    // For Home button, use animated custom SVG painter
    if (label == 'Home') {
      return AnimatedBuilder(
        animation: _homeIconAnimation,
        builder: (context, child) {
          return CustomPaint(
            size: const Size(28, 28),
            painter: AnimatedHomeIconPainter(
              color: isSelected 
                ? const Color(0xFF6FB8E9) // Blue when selected
                : const Color(0xFFCFCFCF), // Gray when not selected
              isFilled: isSelected,
              animationProgress: isSelected ? _homeIconAnimation.value : 0.0,
            ),
          );
        },
      );
    }

    if (label == 'Tasks') {
      return AnimatedBuilder(
        animation: _tasksAnimation,
        builder: (context, child) {
          return CustomPaint(
            size: const Size(28, 28),
            painter: TasksIconPainter(
              color: const Color(0xFF6FB8E9),
              isFilled: isSelected, // Filled when selected, outlined when not
              strokeWidth: 1.5,
              backgroundColor: const Color(
                  0xFF1C1F35), // Purple background for transparent effect
              animationProgress: isSelected
                  ? _tasksAnimation.value
                  : 0.0, // Only animate when selected
            ),
          );
        },
      );
    }

    // For Stats button, use animated bar chart with smooth transition
    if (label == 'Stats') {
      return AnimatedBuilder(
        animation: _statsIconAnimation,
        builder: (context, child) {
          return CustomPaint(
            size: const Size(28, 28),
            painter: AnimatedBarChartPainter(
              color: const Color(0xFF6FB8E9),
              animationProgress: isSelected ? _statsIconAnimation.value : 0.0,
              strokeWidth: 1.5,
              isFilled: isSelected, // Filled when selected, outlined when not
            ),
          );
        },
      );
    }

    // For Learn button, use custom graduation cap icon with tassel sway animation
    if (label == 'Learn') {
      // Check if animation is initialized
      if (_learnIconAnimation == null) {
        return CustomPaint(
          size: const Size(28, 28),
          painter: GraduationCapPainter(
            color: isSelected 
              ? const Color(0xFF6FB8E9)
              : const Color(0xFFCFCFCF),
            isFilled: isSelected,
            strokeWidth: 1.5,
            animationValue: 0.0,
          ),
        );
      }
      
      return AnimatedBuilder(
        animation: _learnIconAnimation!,
        builder: (context, child) {
          return CustomPaint(
            size: const Size(28, 28),
            painter: GraduationCapPainter(
              color: isSelected 
                ? const Color(0xFF6FB8E9) // Blue when selected
                : const Color(0xFFCFCFCF), // Gray when not selected
              isFilled: isSelected, // Filled when selected, outlined when not
              strokeWidth: 1.5,
              animationValue: isSelected ? _learnIconAnimation!.value : 0.0, // Only animate when selected
            ),
          );
        },
      );
    }

    // For Social button, use custom users/people icon with hugging animation
    if (label == 'Social') {
      return AnimatedBuilder(
        animation: _socialIconAnimation,
        builder: (context, child) {
          return CustomPaint(
            size: const Size(28, 28),
            painter: SocialIconPainter(
              color: isSelected 
                ? const Color(0xFF6FB8E9) // Blue when selected
                : const Color(0xFFCFCFCF), // Gray when not selected
              isFilled: isSelected, // Filled when selected, outlined when not
              strokeWidth: 1.5,
              animationValue: _socialIconAnimation.value, // Add hugging animation
            ),
          );
        },
      );
    }

    // For Pet button, use custom paw icon with animated overlay
    if (label == 'Pet') {
      return AnimatedBuilder(
        animation: _petIconAnimation,
        builder: (context, child) {
          return Stack(
            alignment: Alignment.center,
            children: [
              // Base paw icon using custom painter
              CustomPaint(
                size: const Size(32, 32),
                painter: AnimatedPawsPainter(
                  color: isSelected 
                    ? const Color(0xFF6FB8E9) // Blue when selected
                    : const Color(0xFFCFCFCF), // Gray when not selected
                  animationProgress: 0.0, // No animation for base icon
                  isFilled:
                      isSelected, // Filled when selected, outlined when not
                  strokeWidth: 1.5,
                ),
              ),
              // Animated paw prints overlay (only when selected and animating)
              if (isSelected && _petIconAnimation.value > 0.0)
                CustomPaint(
                  size: const Size(32, 32),
                  painter: AnimatedPawsPainter(
                    color: const Color(0xFF6FB8E9), // Blue for animation overlay
                    animationProgress: _petIconAnimation.value,
                    isFilled: true, // Filled when selected
                    strokeWidth: 1.5,
                  ),
                ),
            ],
          );
        },
      );
    }

    // For other buttons, use blue for selected and gray for non-selected
    Color iconColor;
    if (label == 'AI Tutor' && isSelected) {
      iconColor = Colors.white; // White icon on blue background
    } else if (label == 'AI Tutor') {
      iconColor = const Color(0xFF6FB8E9); // Blue when not selected
    } else if (isSelected) {
      iconColor = const Color(0xFF6FB8E9); // Blue when selected
    } else {
      iconColor = const Color(0xFFCFCFCF); // Gray when not selected
    }

    return Icon(
      icon,
      size: label == 'AI Tutor' && isSelected ? 32 : 28, // Larger size for selected AI Tutor
      color: iconColor,
    );
  }
}

/// Screen for calendar/planning functionality
/// Shows a calendar and task management interface
class PlannerScreen extends StatelessWidget {
  // Constructor with optional key for widget identification
  const PlannerScreen({super.key});

  @override
  Widget build(BuildContext context) {
    return Scaffold(
      body: Navigator(
        onGenerateRoute: (settings) {
          return MaterialPageRoute(
            builder: (context) => const PlannerPage(),
            settings: settings,
          );
        },
      ),
    );
  }
}

/// Enhanced notes screen with task integration and filtering options
/// Displays both notes and tasks with filtering capabilities
class NotesScreen extends StatefulWidget {
  const NotesScreen({super.key});

  @override
  State<NotesScreen> createState() => _NotesScreenState();
}

class _NotesScreenState extends State<NotesScreen>
    with SingleTickerProviderStateMixin {
  late TabController _tabController;
  String _searchQuery = '';
  final TextEditingController _searchController = TextEditingController();

  @override
  void initState() {
    super.initState();
    _tabController = TabController(length: 4, vsync: this);

    // Load data when screen initializes
    WidgetsBinding.instance.addPostFrameCallback((_) {
      final noteProvider = Provider.of<NoteProvider>(context, listen: false);
      final taskProvider = Provider.of<TaskProvider>(context, listen: false);
      final questProvider =
          Provider.of<DailyQuestProvider>(context, listen: false);
      noteProvider.loadNotes();
      taskProvider.loadTasks();
      questProvider.loadTodaysQuests();
    });
  }

  @override
  void dispose() {
    _tabController.dispose();
    _searchController.dispose();
    super.dispose();
  }

  @override
  Widget build(BuildContext context) {
    return Scaffold(
      appBar: AppBar(
        title: const Text('Notes & Tasks'),
        bottom: TabBar(
          controller: _tabController,
          tabs: const [
            Tab(icon: Icon(Icons.note), text: 'Notes'),
            Tab(icon: Icon(Icons.task_alt), text: 'Tasks'),
            Tab(icon: Icon(Icons.emoji_events), text: 'Quests'),
            Tab(icon: Icon(Icons.view_agenda), text: 'All'),
          ],
        ),
        actions: [
          IconButton(
            icon: const Icon(Icons.add),
            onPressed: () => _showCreateDialog(context),
          ),
        ],
      ),
      body: Column(
        children: [
          // Search bar
          Padding(
            padding: const EdgeInsets.all(16),
            child: TextField(
              controller: _searchController,
              decoration: InputDecoration(
                hintText: 'Search notes and tasks...',
                prefixIcon: const Icon(Icons.search),
                suffixIcon: _searchQuery.isNotEmpty
                    ? IconButton(
                        icon: const Icon(Icons.clear),
                        onPressed: () {
                          _searchController.clear();
                          setState(() {
                            _searchQuery = '';
                          });
                        },
                      )
                    : null,
                border: OutlineInputBorder(
                  borderRadius: BorderRadius.circular(10),
                ),
              ),
              onChanged: (value) {
                setState(() {
                  _searchQuery = value;
                });
              },
            ),
          ),

          // Tab content
          Expanded(
            child: TabBarView(
              controller: _tabController,
              children: [
                _buildNotesTab(),
                _buildTasksTab(),
                _buildQuestsTab(),
                _buildAllTab(),
              ],
            ),
          ),
        ],
      ),
    );
  }

  /// Build notes-only tab
  Widget _buildNotesTab() {
    return Consumer<NoteProvider>(
      builder: (context, noteProvider, child) {
        if (noteProvider.isLoading) {
          return const Center(child: CircularProgressIndicator());
        }

        final filteredNotes = noteProvider.searchNotes(_searchQuery);

        if (filteredNotes.isEmpty) {
          return _buildEmptyState(
            icon: Icons.note,
            title: _searchQuery.isEmpty ? 'No notes yet' : 'No notes found',
            subtitle: _searchQuery.isEmpty
                ? 'Create your first study note'
                : 'Try a different search term',
          );
        }

        return ListView.builder(
          padding: const EdgeInsets.symmetric(horizontal: 16),
          itemCount: filteredNotes.length,
          itemBuilder: (context, index) {
            final note = filteredNotes[index];
            return _buildNoteCard(note);
          },
        );
      },
    );
  }

  /// Build tasks-only tab
  Widget _buildTasksTab() {
    return Consumer<TaskProvider>(
      builder: (context, taskProvider, child) {
        if (taskProvider.isLoading) {
          return const Center(child: CircularProgressIndicator());
        }

        final filteredTasks = taskProvider.searchTasks(_searchQuery);

        if (filteredTasks.isEmpty) {
          return _buildEmptyState(
            icon: Icons.task_alt,
            title: _searchQuery.isEmpty ? 'No tasks yet' : 'No tasks found',
            subtitle: _searchQuery.isEmpty
                ? 'Create your first task'
                : 'Try a different search term',
          );
        }

        return ListView.builder(
          padding: const EdgeInsets.symmetric(horizontal: 16),
          itemCount: filteredTasks.length,
          itemBuilder: (context, index) {
            final task = filteredTasks[index];
            return _buildTaskCard(task);
          },
        );
      },
    );
  }

  /// Build quests-only tab
  Widget _buildQuestsTab() {
    return Consumer<DailyQuestProvider>(
      builder: (context, questProvider, child) {
        if (questProvider.isLoading) {
          return const Center(child: CircularProgressIndicator());
        }

        final filteredQuests = questProvider.quests.where((quest) {
          if (_searchQuery.isEmpty) return true;
          final lowerQuery = _searchQuery.toLowerCase();
          return quest.title.toLowerCase().contains(lowerQuery) ||
              quest.description.toLowerCase().contains(lowerQuery) ||
              quest.type.displayName.toLowerCase().contains(lowerQuery);
        }).toList();

        if (filteredQuests.isEmpty) {
          return _buildEmptyState(
            icon: Icons.emoji_events,
            title: _searchQuery.isEmpty ? 'No quests today' : 'No quests found',
            subtitle: _searchQuery.isEmpty
                ? 'Daily quests will be generated automatically'
                : 'Try a different search term',
          );
        }

        return ListView.builder(
          padding: const EdgeInsets.symmetric(horizontal: 16),
          itemCount: filteredQuests.length,
          itemBuilder: (context, index) {
            final quest = filteredQuests[index];
            return _buildQuestCard(quest, questProvider);
          },
        );
      },
    );
  }

  /// Build combined notes, tasks, and quests tab
  Widget _buildAllTab() {
    return Consumer3<NoteProvider, TaskProvider, DailyQuestProvider>(
      builder: (context, noteProvider, taskProvider, questProvider, child) {
        if (noteProvider.isLoading ||
            taskProvider.isLoading ||
            questProvider.isLoading) {
          return const Center(child: CircularProgressIndicator());
        }

        final filteredNotes = noteProvider.searchNotes(_searchQuery);
        final filteredTasks = taskProvider.searchTasks(_searchQuery);

        // Filter quests based on search query
        final filteredQuests = questProvider.quests.where((quest) {
          if (_searchQuery.isEmpty) return true;
          final lowerQuery = _searchQuery.toLowerCase();
          return quest.title.toLowerCase().contains(lowerQuery) ||
              quest.description.toLowerCase().contains(lowerQuery) ||
              quest.type.displayName.toLowerCase().contains(lowerQuery);
        }).toList();

        if (filteredNotes.isEmpty &&
            filteredTasks.isEmpty &&
            filteredQuests.isEmpty) {
          return _buildEmptyState(
            icon: Icons.view_agenda,
            title: _searchQuery.isEmpty ? 'No content yet' : 'No results found',
            subtitle: _searchQuery.isEmpty
                ? 'Create notes, tasks, or complete quests to get started'
                : 'Try a different search term',
          );
        }

        return ListView(
          padding: const EdgeInsets.symmetric(horizontal: 16),
          children: [
            // Daily Quests section
            if (filteredQuests.isNotEmpty) ...[
              Padding(
                padding: const EdgeInsets.symmetric(vertical: 8),
                child: Text(
                  'Daily Quests (${filteredQuests.length})',
                  style: Theme.of(context).textTheme.titleMedium?.copyWith(
                        fontWeight: FontWeight.w600,
                        color: Colors.orange.shade700,
                      ),
                ),
              ),
              ...filteredQuests
                  .map((quest) => _buildQuestCard(quest, questProvider)),
              const SizedBox(height: 16),
            ],

            // Notes section
            if (filteredNotes.isNotEmpty) ...[
              Padding(
                padding: const EdgeInsets.symmetric(vertical: 8),
                child: Text(
                  'Notes (${filteredNotes.length})',
                  style: Theme.of(context).textTheme.titleMedium?.copyWith(
                        fontWeight: FontWeight.w600,
                        color: Colors.blue.shade700,
                      ),
                ),
              ),
              ...filteredNotes.map((note) => _buildNoteCard(note)),
              const SizedBox(height: 16),
            ],

            // Tasks section
            if (filteredTasks.isNotEmpty) ...[
              Padding(
                padding: const EdgeInsets.symmetric(vertical: 8),
                child: Text(
                  'Tasks (${filteredTasks.length})',
                  style: Theme.of(context).textTheme.titleMedium?.copyWith(
                        fontWeight: FontWeight.w600,
                        color: Colors.green.shade700,
                      ),
                ),
              ),
              ...filteredTasks.map((task) => _buildTaskCard(task)),
            ],
          ],
        );
      },
    );
  }

  /// Build note card widget
  Widget _buildNoteCard(Note note) {
    return Card(
      margin: const EdgeInsets.only(bottom: 8),
      child: ListTile(
        leading: CircleAvatar(
          backgroundColor: Colors.blue.shade100,
          child: Icon(Icons.note, color: Colors.blue.shade700),
        ),
        title: Text(
          note.title,
          style: const TextStyle(fontWeight: FontWeight.w600),
        ),
        subtitle: Column(
          crossAxisAlignment: CrossAxisAlignment.start,
          children: [
            if (note.contentMd.isNotEmpty)
              Text(
                note.contentMd.length > 100
                    ? '${note.contentMd.substring(0, 100)}...'
                    : note.contentMd,
                maxLines: 2,
                overflow: TextOverflow.ellipsis,
              ),
            if (note.tags.isNotEmpty) ...[
              const SizedBox(height: 4),
              Wrap(
                spacing: 4,
                children: note.tags
                    .take(3)
                    .map(
                      (tag) => Chip(
                        label: Text(tag,
                            style: const TextStyle(
                                fontSize: 10,
                                color: Colors.blue,
                                fontWeight: FontWeight.w600)),
                        backgroundColor: Colors.blue.shade50,
                        materialTapTargetSize: MaterialTapTargetSize.shrinkWrap,
                      ),
                    )
                    .toList(),
              ),
            ],
          ],
        ),
        trailing: Text(
          _formatDate(note.updatedAt),
          style: Theme.of(context).textTheme.bodySmall?.copyWith(
                color: Colors.grey.shade600,
              ),
        ),
        onTap: () => _editNote(note),
      ),
    );
  }

  /// Build task card widget
  Widget _buildTaskCard(Task task) {
    return Card(
      margin: const EdgeInsets.only(bottom: 8),
      child: ListTile(
        leading: CircleAvatar(
          backgroundColor:
              _getTaskStatusColor(task.status).withValues(alpha: 0.2),
          child: Icon(
            _getTaskStatusIcon(task.status),
            color: _getTaskStatusColor(task.status),
          ),
        ),
        title: Text(
          task.title,
          style: TextStyle(
            fontWeight: FontWeight.w600,
            decoration: task.status == TaskStatus.completed
                ? TextDecoration.lineThrough
                : null,
          ),
        ),
        subtitle: Column(
          crossAxisAlignment: CrossAxisAlignment.start,
          children: [
            Row(
              children: [
                Icon(Icons.access_time, size: 14, color: Colors.grey.shade600),
                const SizedBox(width: 4),
                Text(
                  '${task.estMinutes} min',
                  style: TextStyle(color: Colors.grey.shade600),
                ),
                if (task.dueAt != null) ...[
                  const SizedBox(width: 16),
                  Icon(Icons.schedule, size: 14, color: Colors.grey.shade600),
                  const SizedBox(width: 4),
                  Text(
                    _formatDate(task.dueAt!),
                    style: TextStyle(color: Colors.grey.shade600),
                  ),
                ],
              ],
            ),
            if (task.tags.isNotEmpty) ...[
              const SizedBox(height: 4),
              Wrap(
                spacing: 4,
                children: task.tags
                    .take(3)
                    .map(
                      (tag) => Chip(
                        label: Text(tag,
                            style: const TextStyle(
                                fontSize: 10,
                                color: Colors.green,
                                fontWeight: FontWeight.w600)),
                        backgroundColor: Colors.green.shade50,
                        materialTapTargetSize: MaterialTapTargetSize.shrinkWrap,
                      ),
                    )
                    .toList(),
              ),
            ],
          ],
        ),
        trailing: _buildPriorityIndicator(task.priority),
        onTap: () => _editTask(task),
      ),
    );
  }

  /// Build a quest card widget
  Widget _buildQuestCard(DailyQuest quest, DailyQuestProvider questProvider) {
    final progressPercent = quest.currentProgress / quest.targetCount;

    return Card(
      margin: const EdgeInsets.only(bottom: 12),
      elevation: 2,
      shape: RoundedRectangleBorder(borderRadius: BorderRadius.circular(12)),
      child: InkWell(
        borderRadius: BorderRadius.circular(12),
        onTap: () => _handleQuestTap(quest, questProvider),
        child: Padding(
          padding: const EdgeInsets.all(16),
          child: Column(
            crossAxisAlignment: CrossAxisAlignment.start,
            children: [
              Row(
                children: [
                  Container(
                    padding: const EdgeInsets.all(8),
                    decoration: BoxDecoration(
                      color: quest.isCompleted
                          ? Colors.green.withValues(alpha: 0.1)
                          : _getQuestTypeColor(quest.type)
                              .withValues(alpha: 0.1),
                      borderRadius: BorderRadius.circular(8),
                    ),
                    child: Icon(
                      quest.isCompleted
                          ? Icons.check_circle
                          : _getQuestTypeIcon(quest.type),
                      color: quest.isCompleted
                          ? Colors.green
                          : _getQuestTypeColor(quest.type),
                      size: 20,
                    ),
                  ),
                  const SizedBox(width: 12),
                  Expanded(
                    child: Column(
                      crossAxisAlignment: CrossAxisAlignment.start,
                      children: [
                        Text(
                          quest.title,
                          style:
                              Theme.of(context).textTheme.titleMedium?.copyWith(
                                    fontWeight: FontWeight.w600,
                                    decoration: quest.isCompleted
                                        ? TextDecoration.lineThrough
                                        : null,
                                  ),
                        ),
                        const SizedBox(height: 4),
                        Text(
                          quest.description,
                          style: Theme.of(context).textTheme.bodyMedium,
                        ),
                      ],
                    ),
                  ),
                  Container(
                    padding:
                        const EdgeInsets.symmetric(horizontal: 8, vertical: 4),
                    decoration: BoxDecoration(
                      color: Colors.orange.withValues(alpha: 0.1),
                      borderRadius: BorderRadius.circular(6),
                    ),
                    child: Row(
                      mainAxisSize: MainAxisSize.min,
                      children: [
                        const Icon(Icons.star, size: 14, color: Colors.orange),
                        const SizedBox(width: 4),
                        Text(
                          '${quest.expReward}',
                          style:
                              Theme.of(context).textTheme.bodySmall?.copyWith(
                                    color: Colors.orange,
                                    fontWeight: FontWeight.w600,
                                  ),
                        ),
                      ],
                    ),
                  ),
                ],
              ),
              if (!quest.isCompleted) ...[
                const SizedBox(height: 8),
                Row(
                  children: [
                    Expanded(
                      child: LinearProgressIndicator(
                        value: progressPercent,
                        backgroundColor: Colors.grey[200],
                        valueColor: AlwaysStoppedAnimation<Color>(
                          _getQuestTypeColor(quest.type),
                        ),
                      ),
                    ),
                    const SizedBox(width: 12),
                    Text(
                      '${quest.currentProgress}/${quest.targetCount}',
                      style: Theme.of(context).textTheme.bodySmall?.copyWith(
                            fontWeight: FontWeight.w500,
                          ),
                    ),
                  ],
                ),
              ],
            ],
          ),
        ),
      ),
    );
  }

  /// Handle quest card tap
  void _handleQuestTap(DailyQuest quest, DailyQuestProvider questProvider) {
    // Show quest details dialog or navigate to appropriate screen
    showDialog(
      context: context,
      builder: (BuildContext context) {
        return AlertDialog(
          title: Row(
            children: [
              Icon(
                _getQuestTypeIcon(quest.type),
                color: _getQuestTypeColor(quest.type),
              ),
              const SizedBox(width: 8),
              Expanded(child: Text(quest.title)),
            ],
          ),
          content: Column(
            mainAxisSize: MainAxisSize.min,
            crossAxisAlignment: CrossAxisAlignment.start,
            children: [
              Text(quest.description),
              const SizedBox(height: 16),
              if (!quest.isCompleted) ...[
                Text(
                  'Progress: ${quest.currentProgress}/${quest.targetCount}',
                  style: Theme.of(context).textTheme.bodyMedium?.copyWith(
                        fontWeight: FontWeight.w500,
                      ),
                ),
                const SizedBox(height: 8),
                LinearProgressIndicator(
                  value: quest.currentProgress / quest.targetCount,
                  backgroundColor: Colors.grey[200],
                  valueColor: AlwaysStoppedAnimation<Color>(
                    _getQuestTypeColor(quest.type),
                  ),
                ),
                const SizedBox(height: 16),
              ],
              Row(
                children: [
                  const Icon(Icons.star, size: 16, color: Colors.orange),
                  const SizedBox(width: 4),
                  Text(
                    '${quest.expReward} XP Reward',
                    style: Theme.of(context).textTheme.bodyMedium?.copyWith(
                          color: Colors.orange,
                          fontWeight: FontWeight.w600,
                        ),
                  ),
                ],
              ),
            ],
          ),
          actions: [
            TextButton(
              onPressed: () => Navigator.of(context).pop(),
              child: const Text('Close'),
            ),
            if (!quest.isCompleted &&
                quest.currentProgress >= quest.targetCount)
              ElevatedButton(
                onPressed: () {
                  questProvider.completeQuest(quest.id);
                  Navigator.of(context).pop();
                  ScaffoldMessenger.of(context).showSnackBar(
                    SnackBar(
                      content: Text('Quest completed! +${quest.expReward} XP'),
                      backgroundColor: Colors.green,
                    ),
                  );
                },
                child: const Text('Complete Quest'),
              ),
          ],
        );
      },
    );
  }

  /// Get quest type icon
  IconData _getQuestTypeIcon(QuestType type) {
    switch (type) {
      case QuestType.study:
        return Icons.school;
      case QuestType.quiz:
        return Icons.quiz;
      case QuestType.streak:
        return Icons.local_fire_department;
      case QuestType.perfectScore:
        return Icons.star;
      case QuestType.timeSpent:
        return Icons.access_time;
      case QuestType.newCards:
        return Icons.new_releases;
      case QuestType.review:
        return Icons.refresh;
    }
  }

  /// Get quest type color
  Color _getQuestTypeColor(QuestType type) {
    switch (type) {
      case QuestType.study:
        return Colors.blue;
      case QuestType.quiz:
        return Colors.purple;
      case QuestType.streak:
        return Colors.orange;
      case QuestType.perfectScore:
        return Colors.yellow[700]!;
      case QuestType.timeSpent:
        return Colors.teal;
      case QuestType.newCards:
        return Colors.green;
      case QuestType.review:
        return Colors.indigo;
    }
  }

  /// Build empty state widget
  Widget _buildEmptyState({
    required IconData icon,
    required String title,
    required String subtitle,
  }) {
    return Center(
      child: Column(
        mainAxisAlignment: MainAxisAlignment.center,
        children: [
          Icon(icon, size: 64, color: Colors.grey.shade400),
          const SizedBox(height: 16),
          Text(
            title,
            style: Theme.of(context).textTheme.titleLarge?.copyWith(
                  color: Colors.grey.shade600,
                ),
          ),
          const SizedBox(height: 8),
          Text(
            subtitle,
            style: Theme.of(context).textTheme.bodyMedium?.copyWith(
                  color: Colors.grey.shade500,
                ),
          ),
        ],
      ),
    );
  }

  /// Build priority indicator widget
  Widget _buildPriorityIndicator(int priority) {
    Color color;
    String text;

    switch (priority) {
      case 3:
        color = Colors.red;
        text = 'HIGH';
        break;
      case 2:
        color = Colors.orange;
        text = 'MED';
        break;
      default:
        color = Colors.green;
        text = 'LOW';
    }

    return Container(
      padding: const EdgeInsets.symmetric(horizontal: 6, vertical: 2),
      decoration: BoxDecoration(
        color: color.withValues(alpha: 0.1),
        borderRadius: BorderRadius.circular(4),
        border: Border.all(color: color.withValues(alpha: 0.3)),
      ),
      child: Text(
        text,
        style: TextStyle(
          color: color,
          fontSize: 10,
          fontWeight: FontWeight.bold,
        ),
      ),
    );
  }

  /// Get task status color
  Color _getTaskStatusColor(TaskStatus status) {
    switch (status) {
      case TaskStatus.completed:
        return Colors.green;
      case TaskStatus.inProgress:
        return Colors.blue;
      case TaskStatus.cancelled:
        return Colors.red;
      default:
        return Colors.grey;
    }
  }

  /// Get task status icon
  IconData _getTaskStatusIcon(TaskStatus status) {
    switch (status) {
      case TaskStatus.completed:
        return Icons.check_circle;
      case TaskStatus.inProgress:
        return Icons.play_circle;
      case TaskStatus.cancelled:
        return Icons.cancel;
      default:
        return Icons.radio_button_unchecked;
    }
  }

  /// Format date for display
  String _formatDate(DateTime date) {
    final now = DateTime.now();
    final difference = now.difference(date);

    if (difference.inDays == 0) {
      return 'Today';
    } else if (difference.inDays == 1) {
      return 'Yesterday';
    } else if (difference.inDays < 7) {
      return '${difference.inDays} days ago';
    } else {
      return '${date.day}/${date.month}/${date.year}';
    }
  }

  /// Show create dialog for notes or tasks
  void _showCreateDialog(BuildContext context) {
    showDialog(
      context: context,
      builder: (context) => AlertDialog(
        title: const Text('Create New'),
        content: const Text('What would you like to create?'),
        actions: [
          TextButton(
            onPressed: () {
              Navigator.of(context).pop();
              _createNote();
            },
            child: const Text('Note'),
          ),
          TextButton(
            onPressed: () {
              Navigator.of(context).pop();
              _createTask();
            },
            child: const Text('Task'),
          ),
          TextButton(
            onPressed: () => Navigator.of(context).pop(),
            child: const Text('Cancel'),
          ),
        ],
      ),
    );
  }

  /// Create new note
  void _createNote() {
    Navigator.of(context)
        .push(
      MaterialPageRoute(
        builder: (context) => const CreateNoteScreen(),
      ),
    )
        .then((result) {
      // Refresh the notes list if a note was successfully created
      if (result == true && mounted) {
        Provider.of<NoteProvider>(context, listen: false).loadNotes();
      }
    });
  }

  /// Create new task
  void _createTask() {
    Navigator.of(context)
        .push(
      MaterialPageRoute(
        builder: (context) => const CreateTaskScreen(),
      ),
    )
        .then((result) {
      // Refresh the tasks list if a task was successfully created
      if (result == true && mounted) {
        Provider.of<TaskProvider>(context, listen: false).loadTasks();
      }
    });
  }

  /// Edit existing note
  void _editNote(Note note) {
    showDialog(
      context: context,
      builder: (BuildContext context) {
        final titleController = TextEditingController(text: note.title);
        final contentController = TextEditingController(text: note.contentMd);
        final tagsController =
            TextEditingController(text: note.tags.join(', '));

        return AlertDialog(
          title: const Row(
            children: [
              Icon(Icons.note, color: Colors.blue),
              SizedBox(width: 8),
              Text('Edit Note'),
            ],
          ),
          content: SizedBox(
            width: 400,
            child: Column(
              mainAxisSize: MainAxisSize.min,
              children: [
                TextField(
                  controller: titleController,
                  decoration: const InputDecoration(
                    labelText: 'Title',
                    border: OutlineInputBorder(),
                  ),
                ),
                const SizedBox(height: 16),
                TextField(
                  controller: contentController,
                  decoration: const InputDecoration(
                    labelText: 'Content',
                    border: OutlineInputBorder(),
                  ),
                  maxLines: 5,
                ),
                const SizedBox(height: 16),
                TextField(
                  controller: tagsController,
                  decoration: const InputDecoration(
                    labelText: 'Tags (comma separated)',
                    border: OutlineInputBorder(),
                  ),
                ),
              ],
            ),
          ),
          actions: [
            TextButton(
              onPressed: () => Navigator.of(context).pop(),
              child: const Text('Cancel'),
            ),
            TextButton(
              onPressed: () {
                // Delete note
                Provider.of<NoteProvider>(context, listen: false)
                    .deleteNote(note.id);
                Navigator.of(context).pop();
                ScaffoldMessenger.of(context).showSnackBar(
                  const SnackBar(
                    content: Text('Note deleted'),
                    backgroundColor: Colors.red,
                  ),
                );
              },
              child: const Text('Delete', style: TextStyle(color: Colors.red)),
            ),
            ElevatedButton(
              onPressed: () {
                final updatedNote = note.copyWith(
                  title: titleController.text.trim(),
                  contentMd: contentController.text.trim(),
                  tags: tagsController.text
                      .split(',')
                      .map((tag) => tag.trim())
                      .where((tag) => tag.isNotEmpty)
                      .toList(),
                  updatedAt: DateTime.now(),
                );

                Provider.of<NoteProvider>(context, listen: false)
                    .updateNote(updatedNote);
                Navigator.of(context).pop();
                ScaffoldMessenger.of(context).showSnackBar(
                  const SnackBar(content: Text('Note updated')),
                );
              },
              child: const Text('Update'),
            ),
          ],
        );
      },
    );
  }

  /// Edit existing task
  void _editTask(Task task) {
    showDialog(
      context: context,
      builder: (BuildContext context) {
        final titleController = TextEditingController(text: task.title);
        final tagsController =
            TextEditingController(text: task.tags.join(', '));
        final estMinutesController =
            TextEditingController(text: task.estMinutes.toString());
        TaskStatus selectedStatus = task.status;
        int selectedPriority = task.priority;
        DateTime? selectedDueDate = task.dueAt;

        return StatefulBuilder(
          builder: (context, setState) {
            return AlertDialog(
              title: Row(
                children: [
                  Icon(
                    _getTaskStatusIcon(task.status),
                    color: _getTaskStatusColor(task.status),
                  ),
                  const SizedBox(width: 8),
                  const Text('Edit Task'),
                ],
              ),
              content: SizedBox(
                width: 400,
                child: SingleChildScrollView(
                  child: Column(
                    mainAxisSize: MainAxisSize.min,
                    children: [
                      TextField(
                        controller: titleController,
                        decoration: const InputDecoration(
                          labelText: 'Title',
                          border: OutlineInputBorder(),
                        ),
                      ),
                      const SizedBox(height: 16),
                      Row(
                        children: [
                          Expanded(
                            child: DropdownButtonFormField<TaskStatus>(
                              initialValue: selectedStatus,
                              decoration: const InputDecoration(
                                labelText: 'Status',
                                border: OutlineInputBorder(),
                              ),
                              items: TaskStatus.values.map((status) {
                                return DropdownMenuItem(
                                  value: status,
                                  child: Row(
                                    children: [
                                      Icon(
                                        _getTaskStatusIcon(status),
                                        color: _getTaskStatusColor(status),
                                        size: 16,
                                      ),
                                      const SizedBox(width: 8),
                                      Text(status.name),
                                    ],
                                  ),
                                );
                              }).toList(),
                              onChanged: (value) {
                                setState(() {
                                  selectedStatus = value!;
                                });
                              },
                            ),
                          ),
                          const SizedBox(width: 16),
                          Expanded(
                            child: DropdownButtonFormField<int>(
                              initialValue: selectedPriority,
                              decoration: const InputDecoration(
                                labelText: 'Priority',
                                border: OutlineInputBorder(),
                              ),
                              items: const [
                                DropdownMenuItem(
                                    value: 1,
                                    child: Row(children: [
                                      Icon(Icons.low_priority,
                                          color: Colors.green),
                                      SizedBox(width: 8),
                                      Text('Low')
                                    ])),
                                DropdownMenuItem(
                                    value: 2,
                                    child: Row(children: [
                                      Icon(Icons.priority_high,
                                          color: Colors.orange),
                                      SizedBox(width: 8),
                                      Text('Medium')
                                    ])),
                                DropdownMenuItem(
                                    value: 3,
                                    child: Row(children: [
                                      Icon(Icons.priority_high,
                                          color: Colors.red),
                                      SizedBox(width: 8),
                                      Text('High')
                                    ])),
                              ],
                              onChanged: (value) {
                                setState(() {
                                  selectedPriority = value!;
                                });
                              },
                            ),
                          ),
                        ],
                      ),
                      const SizedBox(height: 16),
                      Row(
                        children: [
                          Expanded(
                            child: TextField(
                              controller: estMinutesController,
                              decoration: const InputDecoration(
                                labelText: 'Estimated Minutes',
                                border: OutlineInputBorder(),
                              ),
                              keyboardType: TextInputType.number,
                            ),
                          ),
                          const SizedBox(width: 16),
                          Expanded(
                            child: TextField(
                              controller: tagsController,
                              decoration: const InputDecoration(
                                labelText: 'Tags (comma separated)',
                                border: OutlineInputBorder(),
                              ),
                            ),
                          ),
                        ],
                      ),
                      const SizedBox(height: 16),
                      InkWell(
                        onTap: () async {
                          final date = await showDatePicker(
                            context: context,
                            initialDate: selectedDueDate ?? DateTime.now(),
                            firstDate: DateTime.now(),
                            lastDate:
                                DateTime.now().add(const Duration(days: 365)),
                          );
                          if (date != null) {
                            setState(() {
                              selectedDueDate = date;
                            });
                          }
                        },
                        child: Container(
                          padding: const EdgeInsets.all(16),
                          decoration: BoxDecoration(
                            border: Border.all(color: Colors.grey),
                            borderRadius: BorderRadius.circular(4),
                          ),
                          child: Row(
                            children: [
                              Icon(Icons.calendar_today,
                                  color: Theme.of(context).iconTheme.color),
                              const SizedBox(width: 8),
                              Text(
                                selectedDueDate != null
                                    ? 'Due: ${_formatDate(selectedDueDate!)}'
                                    : 'Set due date (optional)',
                                style: Theme.of(context).textTheme.bodyMedium,
                              ),
                              const Spacer(),
                              if (selectedDueDate != null)
                                IconButton(
                                  icon: const Icon(Icons.clear, size: 16),
                                  onPressed: () {
                                    setState(() {
                                      selectedDueDate = null;
                                    });
                                  },
                                ),
                            ],
                          ),
                        ),
                      ),
                    ],
                  ),
                ),
              ),
              actions: [
                TextButton(
                  onPressed: () => Navigator.of(context).pop(),
                  child: const Text('Cancel'),
                ),
                TextButton(
                  onPressed: () {
                    // Delete task
                    Provider.of<TaskProvider>(context, listen: false)
                        .deleteTask(task.id);
                    Navigator.of(context).pop();
                    ScaffoldMessenger.of(context).showSnackBar(
                      const SnackBar(
                        content: Text('Task deleted'),
                        backgroundColor: Colors.red,
                      ),
                    );
                  },
                  child:
                      const Text('Delete', style: TextStyle(color: Colors.red)),
                ),
                ElevatedButton(
                  onPressed: () {
                    final updatedTask = task.copyWith(
                      title: titleController.text.trim(),
                      status: selectedStatus,
                      priority: selectedPriority,
                      estMinutes: int.tryParse(estMinutesController.text) ??
                          task.estMinutes,
                      dueAt: selectedDueDate,
                      tags: tagsController.text
                          .split(',')
                          .map((tag) => tag.trim())
                          .where((tag) => tag.isNotEmpty)
                          .toList(),
                    );

                    Provider.of<TaskProvider>(context, listen: false)
                        .updateTask(updatedTask);
                    Navigator.of(context).pop();
                    ScaffoldMessenger.of(context).showSnackBar(
                      const SnackBar(content: Text('Task updated')),
                    );
                  },
                  child: const Text('Update'),
                ),
              ],
            );
          },
        );
      },
    );
  }
}

/// Flashcard deck management screen
/// Shows all created decks including AI-generated ones
class DecksScreen extends StatelessWidget {
  // Constructor with optional key for widget identification
  const DecksScreen({super.key});

  /// Builds the deck list interface
  /// @param context - Build context containing theme information
  /// @return Widget tree showing user's flashcard decks
  @override
  Widget build(BuildContext context) {
    return Scaffold(
      // App bar with descriptive screen title
      appBar: AppBar(title: const Text('Flashcard Decks')),

      // Consumer to listen to deck provider changes
      body: Consumer<DeckProvider>(
        builder: (context, deckProvider, child) {
          final decks = deckProvider.decks;

          return SingleChildScrollView(
            padding: const EdgeInsets.all(16),
            child: Column(
              crossAxisAlignment: CrossAxisAlignment.start,
              children: [
                // AI Flashcard Generator at the top
                const AIFlashcardGenerator(),

                const SizedBox(height: 24),

                // Flashcard Review section
                const DueCardsWidget(),

                const SizedBox(height: 24),

                // Decks section header
                Text(
                  'Your Decks',
                  style: Theme.of(context).textTheme.headlineSmall?.copyWith(
                        fontWeight: FontWeight.bold,
                      ),
                ),

                const SizedBox(height: 16),

                if (decks.isEmpty)
                  // Show empty state when no decks exist
                  Center(
                    child: Column(
                      mainAxisAlignment: MainAxisAlignment.center,
                      children: [
                        const Icon(Icons.style, size: 64, color: Colors.grey),
                        const SizedBox(height: 16),
                        Text(
                          'No decks yet!',
                          style: Theme.of(context).textTheme.headlineSmall,
                        ),
                        const SizedBox(height: 8),
                        const Text(
                          'Create flashcards using the AI Generator above.',
                          textAlign: TextAlign.center,
                          style: TextStyle(color: Colors.grey),
                        ),
                      ],
                    ),
                  )
                else
                  // Show list of decks
                  ListView.builder(
                    shrinkWrap: true,
                    physics: const NeverScrollableScrollPhysics(),
                    itemCount: decks.length,
                    itemBuilder: (context, index) {
                      final deck = decks[index];
                      return Card(
                        margin: const EdgeInsets.only(bottom: 12),
                        child: ListTile(
                          leading: CircleAvatar(
                            backgroundColor: Theme.of(context).primaryColor,
                            child: const Icon(Icons.style, color: Colors.white),
                          ),
                          title: Text(
                            deck.title,
                            style: const TextStyle(fontWeight: FontWeight.bold),
                          ),
                          subtitle: Column(
                            crossAxisAlignment: CrossAxisAlignment.start,
                            children: [
                              Text('${deck.cards.length} cards'),
                              const SizedBox(height: 4),
                              Wrap(
                                spacing: 4,
                                children: deck.tags
                                    .map((tag) => Chip(
                                          label: Text(
                                            tag,
                                            style: const TextStyle(
                                                fontSize: 12,
                                                color: Colors.indigo,
                                                fontWeight: FontWeight.w600),
                                          ),
                                          backgroundColor:
                                              Colors.indigo.shade50,
                                          materialTapTargetSize:
                                              MaterialTapTargetSize.shrinkWrap,
                                        ))
                                    .toList(),
                              ),
                            ],
                          ),
                          isThreeLine: true,
                          trailing: const Icon(Icons.arrow_forward_ios),
                          onTap: () {
                            // Navigate to flashcard study screen
                            if (deck.cards.isNotEmpty) {
                              Navigator.of(context).push(
                                MaterialPageRoute(
                                  builder: (context) =>
                                      FlashcardStudyScreen(deck: deck),
                                ),
                              );
                            } else {
                              ScaffoldMessenger.of(context).showSnackBar(
                                SnackBar(
                                  content: Text(
                                      'Deck "${deck.title}" has no cards to study'),
                                  duration: const Duration(seconds: 2),
                                ),
                              );
                            }
                          },
                        ),
                      );
                    },
                  ),
              ],
            ),
          );
        },
      ),
    );
  }
}

/// Placeholder screen for progress tracking and analytics
/// Will be replaced with charts, statistics, and achievement tracking
class ProgressScreen extends StatelessWidget {
  // Constructor with optional key for widget identification
  const ProgressScreen({super.key});

  /// Builds placeholder content indicating feature is coming soon
  /// @param context - Build context containing theme information
  /// @return Widget tree showing placeholder content
  @override
  Widget build(BuildContext context) {
    return Scaffold(
      // App bar with descriptive screen title
      appBar: AppBar(title: const Text('Progress')),

      // Centered placeholder content
      body: Center(
        child: Column(
          mainAxisAlignment:
              MainAxisAlignment.center, // Center content vertically
          children: [
            // Large analytics icon to indicate progress tracking functionality
            const Icon(Icons.insights, size: 64, color: Colors.grey),

            // Spacing between icon and text
            const SizedBox(height: 16),

            // Coming soon message with appropriate text style
            Text('Progress tracking coming soon!',
                style: Theme.of(context).textTheme.headlineSmall),
          ],
        ),
      ),
    );
  }
}

/// Simple flashcard viewer for studying decks
class SimpleFlashcardViewer extends StatefulWidget {
  final Deck deck;

  const SimpleFlashcardViewer({
    super.key,
    required this.deck,
  });

  @override
  State<SimpleFlashcardViewer> createState() => _SimpleFlashcardViewerState();
}

class _SimpleFlashcardViewerState extends State<SimpleFlashcardViewer> {
  int _currentCardIndex = 0;
  bool _showAnswer = false;

  void _nextCard() {
    setState(() {
      if (_currentCardIndex < widget.deck.cards.length - 1) {
        _currentCardIndex++;
        _showAnswer = false;
      }
    });
  }

  void _previousCard() {
    setState(() {
      if (_currentCardIndex > 0) {
        _currentCardIndex--;
        _showAnswer = false;
      }
    });
  }

  void _toggleAnswer() {
    setState(() {
      _showAnswer = !_showAnswer;
    });
  }

  @override
  Widget build(BuildContext context) {
    final card = widget.deck.cards[_currentCardIndex];

    return Scaffold(
      appBar: AppBar(
        title: Text(
            '${widget.deck.title} - ${_currentCardIndex + 1}/${widget.deck.cards.length}'),
      ),
      body: Padding(
        padding: const EdgeInsets.all(16.0),
        child: Column(
          children: [
            Expanded(
              child: Center(
                child: Card(
                  elevation: 8,
                  child: Container(
                    width: double.infinity,
                    padding: const EdgeInsets.all(24),
                    child: Column(
                      mainAxisAlignment: MainAxisAlignment.center,
                      children: [
                        Text(
                          _showAnswer ? 'Answer:' : 'Question:',
                          style: Theme.of(context).textTheme.titleMedium,
                        ),
                        const SizedBox(height: 20),
                        Text(
                          _showAnswer ? card.back : card.front,
                          style: Theme.of(context).textTheme.headlineSmall,
                          textAlign: TextAlign.center,
                        ),
                        const SizedBox(height: 30),
                        ElevatedButton(
                          onPressed: _toggleAnswer,
                          child: Text(
                              _showAnswer ? 'Show Question' : 'Show Answer'),
                        ),
                      ],
                    ),
                  ),
                ),
              ),
            ),
            Row(
              mainAxisAlignment: MainAxisAlignment.spaceEvenly,
              children: [
                ElevatedButton(
                  onPressed: _currentCardIndex > 0 ? _previousCard : null,
                  child: const Text('Previous'),
                ),
                Text(
                  '${_currentCardIndex + 1} / ${widget.deck.cards.length}',
                  style: Theme.of(context).textTheme.titleMedium,
                ),
                ElevatedButton(
                  onPressed: _currentCardIndex < widget.deck.cards.length - 1
                      ? _nextCard
                      : null,
                  child: const Text('Next'),
                ),
              ],
            ),
            const SizedBox(height: 20),
          ],
        ),
      ),
    );
  }
}

/// Custom painter for settings gear icon using SVG path
class SettingsGearPainter extends CustomPainter {
  final Color? color;

  SettingsGearPainter({this.color});

  @override
  void paint(Canvas canvas, Size size) {
    final paint = Paint()
      ..color = color ?? Colors.grey.shade600
      ..style = PaintingStyle.stroke
      ..strokeWidth = 1.5
      ..strokeCap = StrokeCap.round
      ..strokeJoin = StrokeJoin.round;

    final path = Path();

    // Convert SVG path to Flutter coordinates
    // SVG viewBox is 0 0 24 24, so we scale to our size
    final scaleX = size.width / 24;
    final scaleY = size.height / 24;

    // Outer gear path: M10.343 3.94c.09-.542.56-.94 1.11-.94h1.093c.55 0 1.02.398 1.11.94l.149.894...
    path.moveTo(10.343 * scaleX, 3.94 * scaleY);

    // Top gear tooth
    path.cubicTo(
      10.433 * scaleX,
      3.398 * scaleY,
      10.903 * scaleX,
      3.0 * scaleY,
      11.453 * scaleX,
      3.0 * scaleY,
    );
    path.lineTo(12.546 * scaleX, 3.0 * scaleY);
    path.cubicTo(
      13.096 * scaleX,
      3.0 * scaleY,
      13.566 * scaleX,
      3.398 * scaleY,
      13.656 * scaleX,
      3.94 * scaleY,
    );

    // Top right curve
    path.lineTo(13.805 * scaleX, 4.834 * scaleY);
    path.cubicTo(
      13.875 * scaleX,
      5.258 * scaleY,
      14.189 * scaleX,
      5.598 * scaleY,
      14.585 * scaleX,
      5.764 * scaleY,
    );
    path.cubicTo(
      14.983 * scaleX,
      5.928 * scaleY,
      15.44 * scaleX,
      5.906 * scaleY,
      15.79 * scaleX,
      5.656 * scaleY,
    );

    // Right gear tooth
    path.lineTo(16.527 * scaleX, 5.129 * scaleY);
    path.cubicTo(
      16.977 * scaleX,
      4.449 * scaleY,
      17.587 * scaleX,
      4.499 * scaleY,
      17.977 * scaleX,
      4.579 * scaleY,
    );
    path.lineTo(18.75 * scaleX, 5.353 * scaleY);
    path.cubicTo(
      19.14 * scaleX,
      5.742 * scaleY,
      19.19 * scaleX,
      6.355 * scaleY,
      18.87 * scaleX,
      6.803 * scaleY,
    );

    // Continue the gear outline...
    // Right side continuing clockwise
    path.lineTo(18.343 * scaleX, 7.54 * scaleY);
    path.cubicTo(
      18.093 * scaleX,
      7.89 * scaleY,
      18.071 * scaleX,
      8.346 * scaleY,
      18.236 * scaleX,
      8.744 * scaleY,
    );
    path.cubicTo(
      18.401 * scaleX,
      9.141 * scaleY,
      18.741 * scaleX,
      9.454 * scaleY,
      19.166 * scaleX,
      9.524 * scaleY,
    );

    // Right gear extension
    path.lineTo(20.059 * scaleX, 9.673 * scaleY);
    path.cubicTo(
      20.601 * scaleX,
      9.763 * scaleY,
      20.999 * scaleX,
      10.232 * scaleY,
      20.999 * scaleX,
      10.782 * scaleY,
    );
    path.lineTo(20.999 * scaleX, 11.876 * scaleY);
    path.cubicTo(
      20.999 * scaleX,
      12.426 * scaleY,
      20.601 * scaleX,
      12.896 * scaleY,
      20.059 * scaleX,
      12.986 * scaleY,
    );

    // Bottom right
    path.lineTo(19.165 * scaleX, 13.135 * scaleY);
    path.cubicTo(
      18.741 * scaleX,
      13.205 * scaleY,
      18.401 * scaleX,
      13.518 * scaleY,
      18.236 * scaleX,
      13.915 * scaleY,
    );
    path.cubicTo(
      18.071 * scaleX,
      14.313 * scaleY,
      18.093 * scaleX,
      14.769 * scaleY,
      18.343 * scaleX,
      15.119 * scaleY,
    );

    // Bottom gear tooth
    path.lineTo(18.87 * scaleX, 15.857 * scaleY);
    path.cubicTo(
      19.19 * scaleX,
      16.304 * scaleY,
      19.14 * scaleX,
      16.917 * scaleY,
      18.75 * scaleX,
      17.307 * scaleY,
    );
    path.lineTo(17.977 * scaleX, 18.08 * scaleY);
    path.cubicTo(
      17.587 * scaleX,
      18.469 * scaleY,
      16.977 * scaleX,
      18.519 * scaleY,
      16.527 * scaleX,
      18.199 * scaleY,
    );

    // Continue back to starting point (simplified for brevity)
    path.lineTo(15.79 * scaleX, 17.672 * scaleY);
    path.cubicTo(
      15.44 * scaleX,
      17.422 * scaleY,
      14.983 * scaleX,
      17.4 * scaleY,
      14.585 * scaleX,
      17.564 * scaleY,
    );
    path.cubicTo(
      14.189 * scaleX,
      17.73 * scaleY,
      13.875 * scaleX,
      18.07 * scaleY,
      13.805 * scaleX,
      18.494 * scaleY,
    );

    // Bottom
    path.lineTo(13.656 * scaleX, 19.388 * scaleY);
    path.cubicTo(
      13.566 * scaleX,
      19.93 * scaleY,
      13.096 * scaleX,
      20.328 * scaleY,
      12.546 * scaleX,
      20.328 * scaleY,
    );
    path.lineTo(11.453 * scaleX, 20.328 * scaleY);
    path.cubicTo(
      10.903 * scaleX,
      20.328 * scaleY,
      10.433 * scaleX,
      19.93 * scaleY,
      10.343 * scaleX,
      19.388 * scaleY,
    );

    // Continue back up left side
    path.lineTo(10.194 * scaleX, 18.494 * scaleY);
    path.cubicTo(
      10.124 * scaleX,
      18.07 * scaleY,
      9.81 * scaleX,
      17.73 * scaleY,
      9.413 * scaleX,
      17.564 * scaleY,
    );
    path.cubicTo(
      9.015 * scaleX,
      17.4 * scaleY,
      8.559 * scaleX,
      17.422 * scaleY,
      8.209 * scaleX,
      17.672 * scaleY,
    );

    // Left gear tooth
    path.lineTo(7.472 * scaleX, 18.199 * scaleY);
    path.cubicTo(
      7.025 * scaleX,
      18.519 * scaleY,
      6.412 * scaleX,
      18.469 * scaleY,
      6.023 * scaleX,
      18.08 * scaleY,
    );
    path.lineTo(5.25 * scaleX, 17.307 * scaleY);
    path.cubicTo(
      4.86 * scaleX,
      16.917 * scaleY,
      4.81 * scaleX,
      16.304 * scaleY,
      5.13 * scaleX,
      15.857 * scaleY,
    );

    // Complete the path back to start
    path.lineTo(5.657 * scaleX, 15.119 * scaleY);
    path.cubicTo(
      5.907 * scaleX,
      14.769 * scaleY,
      5.929 * scaleX,
      14.313 * scaleY,
      5.764 * scaleX,
      13.915 * scaleY,
    );
    path.cubicTo(
      5.599 * scaleX,
      13.518 * scaleY,
      5.259 * scaleX,
      13.205 * scaleY,
      4.834 * scaleX,
      13.135 * scaleY,
    );

    // Left extension
    path.lineTo(3.94 * scaleX, 12.986 * scaleY);
    path.cubicTo(
      3.398 * scaleX,
      12.896 * scaleY,
      3.0 * scaleX,
      12.426 * scaleY,
      3.0 * scaleX,
      11.876 * scaleY,
    );
    path.lineTo(3.0 * scaleX, 10.782 * scaleY);
    path.cubicTo(
      3.0 * scaleX,
      10.232 * scaleY,
      3.398 * scaleX,
      9.763 * scaleY,
      3.94 * scaleX,
      9.673 * scaleY,
    );

    // Back up left side
    path.lineTo(4.834 * scaleX, 9.524 * scaleY);
    path.cubicTo(
      5.259 * scaleX,
      9.454 * scaleY,
      5.599 * scaleX,
      9.141 * scaleY,
      5.764 * scaleX,
      8.744 * scaleY,
    );
    path.cubicTo(
      5.929 * scaleX,
      8.346 * scaleY,
      5.907 * scaleX,
      7.89 * scaleY,
      5.657 * scaleX,
      7.54 * scaleY,
    );

    path.lineTo(5.13 * scaleX, 6.803 * scaleY);
    path.cubicTo(
      4.81 * scaleX,
      6.355 * scaleY,
      4.86 * scaleX,
      5.742 * scaleY,
      5.25 * scaleX,
      5.353 * scaleY,
    );
    path.lineTo(6.023 * scaleX, 4.579 * scaleY);
    path.cubicTo(
      6.412 * scaleX,
      4.19 * scaleY,
      7.025 * scaleX,
      4.14 * scaleY,
      7.472 * scaleX,
      4.46 * scaleY,
    );

    path.lineTo(8.209 * scaleX, 4.987 * scaleY);
    path.cubicTo(
      8.559 * scaleX,
      5.237 * scaleY,
      9.015 * scaleX,
      5.259 * scaleY,
      9.413 * scaleX,
      5.094 * scaleY,
    );
    path.cubicTo(
      9.81 * scaleX,
      4.929 * scaleY,
      10.124 * scaleX,
      4.589 * scaleY,
      10.194 * scaleX,
      4.165 * scaleY,
    );

    path.close();

    canvas.drawPath(path, paint);

    // Draw the inner circle: M15 12a3 3 0 1 1-6 0 3 3 0 0 1 6 0Z
    final innerPath = Path();
    final centerX = 12 * scaleX;
    final centerY = 12 * scaleY;
    final radius = 3 * scaleX;

    innerPath.addOval(Rect.fromCircle(
      center: Offset(centerX, centerY),
      radius: radius,
    ));

    canvas.drawPath(innerPath, paint);
  }

  @override
  bool shouldRepaint(CustomPainter oldDelegate) => false;
}

/// Custom painter for home icon with outlined and filled states plus hover-pinch animation
/// Based on comprehensive home icon design with roof, walls, windows, and door elements
class AnimatedHomeIconPainter extends CustomPainter {
  final Color color;
  final bool isFilled;
  final double animationProgress; // 0.0 to 1.0 for hover-pinch animation
  final double strokeWidth;

  AnimatedHomeIconPainter({
    required this.color,
    required this.isFilled,
    required this.animationProgress,
    this.strokeWidth = 1.5,
  });

  @override
  void paint(Canvas canvas, Size size) {
    final paint = Paint()
      ..color = color
      ..strokeWidth = strokeWidth
      ..strokeCap = StrokeCap.round
      ..strokeJoin = StrokeJoin.round;

    // Scale factors based on the SVG viewBox (24x24) to fit our size
    final scaleX = size.width / 24;
    final scaleY = size.height / 24;

    // Apply hover-pinch animation to the entire house
    final center = Offset(size.width / 2, size.height / 2);
    final pinchScale =
        1.0 - (animationProgress * 0.05); // Subtle 5% pinch effect

    canvas.save();
    canvas.translate(center.dx, center.dy);
    canvas.scale(pinchScale);
    canvas.translate(-center.dx, -center.dy);

    if (isFilled) {
      // Filled version using exact SVG paths with door animation
      paint.style = PaintingStyle.fill;

      // Door animation progress - starts open, closes in middle, opens again
      double doorProgress;
      if (animationProgress <= 0.33) {
        // Phase 1: Door closes from open to closed (0-33%)
        doorProgress = 1.0 - (animationProgress / 0.33); // 1.0 to 0.0
      } else if (animationProgress <= 0.66) {
        // Phase 2: Door stays closed (33-66%)
        doorProgress = 0.0;
      } else {
        // Phase 3: Door opens from closed to open (66-100%)
        doorProgress = (animationProgress - 0.66) / (1.0 - 0.66); // 0.0 to 1.0
      }

      // First SVG path: d="M11.47 3.841a.75.75 0 0 1 1.06 0l8.69 8.69a.75.75 0 1 0 1.06-1.061l-8.689-8.69a2.25 2.25 0 0 0-3.182 0l-8.69 8.69a.75.75 0 1 0 1.061 1.06l8.69-8.689Z"
      final roofPath = Path();

      // Starting point M11.47 3.841
      roofPath.moveTo(11.47 * scaleX, 3.841 * scaleY);

      // Arc curve a.75.75 0 0 1 1.06 0 - simplified as line to end point
      roofPath.lineTo(12.53 * scaleX, 3.841 * scaleY); // 11.47 + 1.06 = 12.53

      // Line l8.69 8.69
      roofPath.lineTo(21.22 * scaleX,
          12.531 * scaleY); // 12.53 + 8.69 = 21.22, 3.841 + 8.69 = 12.531

      // Arc a.75.75 0 1 0 1.06-1.061 - simplified as line
      roofPath.lineTo(22.28 * scaleX,
          11.47 * scaleY); // 21.22 + 1.06 = 22.28, 12.531 - 1.061 = 11.47

      // Line l-8.689-8.69
      roofPath.lineTo(13.591 * scaleX,
          2.78 * scaleY); // 22.28 - 8.689 = 13.591, 11.47 - 8.69 = 2.78

      // Arc a2.25 2.25 0 0 0-3.182 0 - simplified as line
      roofPath.lineTo(
          10.409 * scaleX, 2.78 * scaleY); // 13.591 - 3.182 = 10.409

      // Line l-8.69 8.69
      roofPath.lineTo(1.719 * scaleX,
          11.47 * scaleY); // 10.409 - 8.69 = 1.719, 2.78 + 8.69 = 11.47

      // Arc a.75.75 0 1 0 1.061 1.06 - simplified as line
      roofPath.lineTo(2.78 * scaleX,
          12.531 * scaleY); // 1.719 + 1.061 = 2.78, 11.47 + 1.06 = 12.531

      // Line l8.69-8.689 back to start - Z closes the path
      roofPath.lineTo(
          11.47 * scaleX,
          3.841 *
              scaleY); // 2.78 + 8.69 = 11.47, 12.531 - 8.689 = 3.842 ≈ 3.841

      roofPath.close();
      canvas.drawPath(roofPath, paint);

      // Second SVG path: d="m12 5.432 8.159 8.159c.03.03.06.058.091.086v6.198c0 1.035-.84 1.875-1.875 1.875H15a.75.75 0 0 1-.75-.75v-4.5a.75.75 0 0 0-.75-.75h-3a.75.75 0 0 0-.75.75V21a.75.75 0 0 1-.75.75H5.625a1.875 1.875 0 0 1-1.875-1.875v-6.198a2.29 2.29 0 0 0 .091-.086L12 5.432Z"
      final housePath = Path();

      // Starting point m12 5.432
      housePath.moveTo(12 * scaleX, 5.432 * scaleY);

      // Line l8.159 8.159
      housePath.lineTo(20.159 * scaleX,
          13.591 * scaleY); // 12 + 8.159 = 20.159, 5.432 + 8.159 = 13.591

      // Curve c.03.03.06.058.091.086 - simplified as small offset
      housePath.lineTo(20.25 * scaleX,
          13.677 * scaleY); // 20.159 + 0.091 = 20.25, 13.591 + 0.086 = 13.677

      // Vertical line v6.198
      housePath.lineTo(
          20.25 * scaleX, 19.875 * scaleY); // 13.677 + 6.198 = 19.875

      // House right side with rounded corner - c0 1.035-.84 1.875-1.875 1.875
      housePath.lineTo(18.375 * scaleX,
          21.75 * scaleY); // 20.25 - 1.875 = 18.375, 19.875 + 1.875 = 21.75
      housePath.lineTo(15 * scaleX, 21.75 * scaleY); // H15

      // Right door frame - a.75.75 0 0 1-.75-.75
      housePath.lineTo(
          14.25 * scaleX, 21 * scaleY); // 15 - 0.75 = 14.25, 21.75 - 0.75 = 21

      // Create animated door opening by modifying the path
      final doorTopY = 21 - (4.5 * doorProgress); // Animate door from bottom up
      housePath.lineTo(14.25 * scaleX, doorTopY * scaleY); // v-4.5 animated

      // Door top - a.75.75 0 0 0-.75-.75
      housePath.lineTo(13.5 * scaleX,
          doorTopY * scaleY - 0.75 * scaleY); // 14.25 - 0.75 = 13.5

      // Door top edge - h-3
      housePath.lineTo(
          10.5 * scaleX, doorTopY * scaleY - 0.75 * scaleY); // 13.5 - 3 = 10.5

      // Left door frame - a.75.75 0 0 0-.75.75
      housePath.lineTo(9.75 * scaleX, doorTopY * scaleY); // 10.5 - 0.75 = 9.75

      // Left door side animated
      housePath.lineTo(9.75 * scaleX, 21 * scaleY); // Back down to V21

      // Left side of house - a.75.75 0 0 1-.75.75
      housePath.lineTo(
          9 * scaleX, 21.75 * scaleY); // 9.75 - 0.75 = 9, 21 + 0.75 = 21.75

      // House left side - H5.625
      housePath.lineTo(5.625 * scaleX, 21.75 * scaleY);

      // Left wall with rounded corner - a1.875 1.875 0 0 1-1.875-1.875
      housePath.lineTo(3.75 * scaleX,
          19.875 * scaleY); // 5.625 - 1.875 = 3.75, 21.75 - 1.875 = 19.875

      // Left wall up - v-6.198
      housePath.lineTo(
          3.75 * scaleX, 13.677 * scaleY); // 19.875 - 6.198 = 13.677

      // Small curve back to start - a2.29 2.29 0 0 0 .091-.086
      housePath.lineTo(3.841 * scaleX,
          13.591 * scaleY); // 3.75 + 0.091 = 3.841, 13.677 - 0.086 = 13.591

      // Line back to start - L12 5.432
      housePath.lineTo(12 * scaleX, 5.432 * scaleY);

      housePath.close();
      canvas.drawPath(housePath, paint);
    } else {
      // Outlined version: draw stroke paths with perfect connectivity
      paint.style = PaintingStyle.stroke;

      // First draw the roof outline above the house (matching selected version)
      final roofOutlinePath = Path();
      roofOutlinePath.moveTo(2.25 * scaleX, 12 * scaleY); // Start from far left
      roofOutlinePath.lineTo(
          11.204 * scaleX, 3.045 * scaleY); // Left roof line up to peak

      // Curved peak section
      roofOutlinePath.cubicTo(
        11.644 * scaleX,
        2.606 * scaleY,
        12.356 * scaleX,
        2.606 * scaleY,
        12.795 * scaleX,
        3.045 * scaleY,
      );

      roofOutlinePath.lineTo(
          21.75 * scaleX, 12 * scaleY); // Right roof line down to far right
      canvas.drawPath(roofOutlinePath, paint);

      // Main house body with perfect connectivity
      final housePath = Path();

      // Start from bottom left corner
      housePath.moveTo(4.5 * scaleX, 19.875 * scaleY);

      // Left wall up
      housePath.lineTo(4.5 * scaleX, 9.75 * scaleY);

      // Left roof line to peak (ensuring perfect connection)
      housePath.lineTo(11.204 * scaleX, 3.045 * scaleY);

      // Curved peak section - ensuring smooth connection
      housePath.cubicTo(
        11.644 * scaleX,
        2.606 * scaleY,
        12.356 * scaleX,
        2.606 * scaleY,
        12.795 * scaleX,
        3.045 * scaleY,
      );

      // Right roof line down (perfectly connected)
      housePath.lineTo(19.5 * scaleX, 9.75 * scaleY);

      // Right wall down
      housePath.lineTo(19.5 * scaleX, 19.875 * scaleY);

      // Right side of house with rounded corner
      housePath.lineTo(18.375 * scaleX,
          21 * scaleY); // c.621 0 1.125-.504 1.125-1.125 approximation

      // Right door frame
      housePath.lineTo(14.25 * scaleX, 21 * scaleY);
      housePath.lineTo(14.25 * scaleX, 15 * scaleY); // v-4.875 door frame up

      // Door top with rounded corners
      housePath.lineTo(13.125 * scaleX, 15 * scaleY); // h-1.125
      housePath.lineTo(10.875 * scaleX, 15 * scaleY); // h-2.25 door width
      housePath.lineTo(9.75 * scaleX, 15 * scaleY); // h-1.125

      // Left door frame down
      housePath.lineTo(9.75 * scaleX, 21 * scaleY); // V21

      // Left side of house
      housePath.lineTo(5.625 * scaleX, 21 * scaleY); // H5.625
      housePath.lineTo(
          4.5 * scaleX, 19.875 * scaleY); // rounded corner back to start

      // Close the path for perfect connectivity
      housePath.close();

      canvas.drawPath(housePath, paint);

      // Draw the door bottom line separately to complete the door frame
      final doorBottomPath = Path();
      doorBottomPath.moveTo(9.75 * scaleX, 21 * scaleY);
      doorBottomPath.lineTo(14.25 * scaleX, 21 * scaleY);
      canvas.drawPath(doorBottomPath, paint);
    }

    canvas.restore(); // Restore canvas transformation
  }

  @override
  bool shouldRepaint(CustomPainter oldDelegate) {
    return oldDelegate is AnimatedHomeIconPainter &&
        (oldDelegate.isFilled != isFilled ||
            oldDelegate.color != color ||
            oldDelegate.animationProgress != animationProgress);
  }
}

/// Custom painter for EXACT JSON paw design with claw extension animation
/// Based on wired-lineal-448-paws-animal-morph-nails JSON specifications
class AnimatedPawsPainter extends CustomPainter {
  final Color color;
  final double animationProgress; // 0.0 to 1.0 for complete animation cycle
  final double strokeWidth;
  final bool isFilled; // Controls whether to show claws extended

  AnimatedPawsPainter({
    required this.color,
    required this.animationProgress,
    required this.isFilled,
    this.strokeWidth = 1.5,
  });

  @override
  void paint(Canvas canvas, Size size) {
    // Scale factors from SVG viewBox (430x430) to widget size
    final scaleX = size.width / 430;
    final scaleY = size.height / 430;

    final paint = Paint()
      ..color = color
      ..style = PaintingStyle.fill
      ..strokeCap = StrokeCap.round
      ..strokeJoin = StrokeJoin.round;

    // Apply hover-pinch animation to the entire paw
    final center = Offset(size.width / 2, size.height / 2);
    final pinchScale =
        1.0 - (animationProgress * 0.05); // Subtle 5% pinch effect

    canvas.save();
    canvas.translate(center.dx, center.dy);
    canvas.scale(pinchScale);
    canvas.translate(-center.dx, -center.dy);

    if (isFilled) {
      paint.style = PaintingStyle.fill;

      // MAIN PAW PAD - same as outline version but filled
      final mainPadPath = Path();
      mainPadPath.moveTo((109.109 + 215) * scaleX, (130.262 + 215) * scaleY);
      mainPadPath.cubicTo(
        (109.109 + 215) * scaleX,
        (130.262 + 215 + 75.942) * scaleY,
        (109.109 + 215 - 69.674) * scaleX,
        (130.262 + 215 + 13.936) * scaleY,
        (109.109 + 215 - 101.565) * scaleX,
        (130.262 + 215 + 13.936) * scaleY,
      );
      mainPadPath.cubicTo(
        (109.109 + 215 - 101.565 - 33.341) * scaleX,
        (130.262 + 215 + 13.936) * scaleY,
        (109.109 + 215 - 101.565 - 101.565) * scaleX,
        (130.262 + 215 + 59.64) * scaleY,
        (109.109 + 215 - 101.565 - 101.565) * scaleX,
        (130.262 + 215 - 13.936) * scaleY,
      );
      mainPadPath.cubicTo(
        (109.109 + 215 - 101.565 - 101.565) * scaleX,
        (130.262 + 215 - 56.093) * scaleY,
        (109.109 + 215 - 101.565 - 101.565 + 45.472) * scaleX,
        (130.262 + 215 - 137.038) * scaleY,
        (109.109 + 215 - 101.565) * scaleX,
        (130.262 + 215 - 137.038) * scaleY,
      );
      mainPadPath.cubicTo(
        (109.109 + 215 - 101.565 + 101.565) * scaleX,
        (130.262 + 215 - 137.038 + 80.945) * scaleY,
        (109.109 + 215) * scaleX,
        (130.262 + 215) * scaleY,
        (109.109 + 215) * scaleX,
        (130.262 + 215) * scaleY,
      );
      mainPadPath.close();
      canvas.drawPath(mainPadPath, paint);

      // FINGER PAD 1 - top left, same positioning as outline but filled with animated claws
      canvas.save();
      canvas.translate((215 - 120.015) * scaleX, (215 - 34.427) * scaleY);
      canvas.rotate(-20 * 3.14159 / 180);
      final pad1Path = Path();

      if (animationProgress > 0.0) {
        // Animated claw extending and retracting - creates a scratch motion
        // Progress: 0 → 0.5 (extend) → 1.0 (retract back)
        double clawProgress;
        if (animationProgress <= 0.5) {
          // First half: extend claws (0 to 1)
          clawProgress = animationProgress * 2;
        } else {
          // Second half: retract claws (1 back to 0)
          clawProgress = (1.0 - animationProgress) * 2;
        }

        final clawExtension = clawProgress * 18; // Scale the claw extension (reduced from 30 for much smaller, subtle claws)
        pad1Path.moveTo(32.645 * scaleX * 0.6, -109.234 * scaleY * 0.6);
        pad1Path.cubicTo(
          (32.645 - 0.736) * scaleX * 0.6,
          (-109.234 + 32.507) * scaleY * 0.6,
          (-1.499) * scaleX * 0.6,
          (-51.118) * scaleY * 0.6,
          (-1.499) * scaleX * 0.6,
          (-51.118) * scaleY * 0.6,
        );
        pad1Path.cubicTo(
          (-32.979) * scaleX * 0.6, (-110.72) * scaleY * 0.6,
          (-4.422) * scaleX * 0.6, (-168.263 - clawExtension) * scaleY * 0.6,
          (1.981) * scaleX * 0.6,
          (-191.461 * clawProgress) * scaleY * 0.6, // Extended claw tip
        );
        pad1Path.cubicTo(
          (6.739) * scaleX * 0.6,
          (-168.037) * scaleY * 0.6,
          (32.645) * scaleX * 0.6,
          (-109.234) * scaleY * 0.6,
          (32.645) * scaleX * 0.6,
          (-109.234) * scaleY * 0.6,
        );
        pad1Path.close();
      } else {
        // Regular oval when not animating
        pad1Path.addOval(Rect.fromCenter(
          center: const Offset(0, 0),
          width: 50 * scaleX,
          height: 90 * scaleY,
        ));
      }
      canvas.drawPath(pad1Path, paint);
      canvas.restore();

      // FINGER PAD 2 - same positioning as outline but filled with animated claws
      canvas.save();
      canvas.translate((215 - 46.985) * scaleX, (215 - 106.927) * scaleY);
      canvas.rotate(-14 * 3.14159 / 180);
      final pad2Path = Path();

      if (animationProgress > 0.0) {
        // Animated claw extending and retracting
        double clawProgress;
        if (animationProgress <= 0.5) {
          clawProgress = animationProgress * 2;
        } else {
          clawProgress = (1.0 - animationProgress) * 2;
        }

        final clawExtension = clawProgress * 18; // Reduced from 30 for much smaller, subtle claws
        pad2Path.moveTo(32.645 * scaleX * 0.6, -109.234 * scaleY * 0.6);
        pad2Path.cubicTo(
          (32.645 - 0.736) * scaleX * 0.6,
          (-109.234 + 32.507) * scaleY * 0.6,
          (-1.499) * scaleX * 0.6,
          (-51.118) * scaleY * 0.6,
          (-1.499) * scaleX * 0.6,
          (-51.118) * scaleY * 0.6,
        );
        pad2Path.cubicTo(
          (-32.979) * scaleX * 0.6,
          (-110.72) * scaleY * 0.6,
          (-4.422) * scaleX * 0.6,
          (-168.263 - clawExtension) * scaleY * 0.6,
          (1.981) * scaleX * 0.6,
          (-191.461 * clawProgress) * scaleY * 0.6,
        );
        pad2Path.cubicTo(
          (6.739) * scaleX * 0.6,
          (-168.037) * scaleY * 0.6,
          (32.645) * scaleX * 0.6,
          (-109.234) * scaleY * 0.6,
          (32.645) * scaleX * 0.6,
          (-109.234) * scaleY * 0.6,
        );
        pad2Path.close();
      } else {
        pad2Path.addOval(Rect.fromCenter(
          center: const Offset(0, 0),
          width: 50 * scaleX,
          height: 90 * scaleY,
        ));
      }
      canvas.drawPath(pad2Path, paint);
      canvas.restore();

      // FINGER PAD 3 - same positioning as outline but filled with animated claws
      canvas.save();
      canvas.translate((215 + 56.015) * scaleX, (215 - 112.427) * scaleY);
      canvas.rotate(6 * 3.14159 / 180);
      final pad3Path = Path();

      if (animationProgress > 0.0) {
        // Animated claw extending and retracting
        double clawProgress;
        if (animationProgress <= 0.5) {
          clawProgress = animationProgress * 2;
        } else {
          clawProgress = (1.0 - animationProgress) * 2;
        }

        final clawExtension = clawProgress * 18; // Reduced from 30 for much smaller, subtle claws
        pad3Path.moveTo(32.645 * scaleX * 0.6, -109.234 * scaleY * 0.6);
        pad3Path.cubicTo(
          (32.645 - 0.736) * scaleX * 0.6,
          (-109.234 + 32.507) * scaleY * 0.6,
          (-1.499) * scaleX * 0.6,
          (-51.118) * scaleY * 0.6,
          (-1.499) * scaleX * 0.6,
          (-51.118) * scaleY * 0.6,
        );
        pad3Path.cubicTo(
          (-32.979) * scaleX * 0.6,
          (-110.72) * scaleY * 0.6,
          (-4.422) * scaleX * 0.6,
          (-168.263 - clawExtension) * scaleY * 0.6,
          (1.981) * scaleX * 0.6,
          (-191.461 * clawProgress) * scaleY * 0.6,
        );
        pad3Path.cubicTo(
          (6.739) * scaleX * 0.6,
          (-168.037) * scaleY * 0.6,
          (32.645) * scaleX * 0.6,
          (-109.234) * scaleY * 0.6,
          (32.645) * scaleX * 0.6,
          (-109.234) * scaleY * 0.6,
        );
        pad3Path.close();
      } else {
        pad3Path.addOval(Rect.fromCenter(
          center: const Offset(0, 0),
          width: 50 * scaleX,
          height: 90 * scaleY,
        ));
      }
      canvas.drawPath(pad3Path, paint);
      canvas.restore();

      // FINGER PAD 4 - same positioning as outline but filled with animated claws
      canvas.save();
      canvas.translate((215 + 120.015) * scaleX, (215 - 34.427) * scaleY);
      canvas.rotate(20 * 3.14159 / 180);
      final pad4Path = Path();

      if (animationProgress > 0.0) {
        // Animated claw extending and retracting
        double clawProgress;
        if (animationProgress <= 0.5) {
          clawProgress = animationProgress * 2;
        } else {
          clawProgress = (1.0 - animationProgress) * 2;
        }

        final clawExtension = clawProgress * 18; // Reduced from 30 for much smaller, subtle claws
        pad4Path.moveTo(32.645 * scaleX * 0.6, -109.234 * scaleY * 0.6);
        pad4Path.cubicTo(
          (32.645 - 0.736) * scaleX * 0.6,
          (-109.234 + 32.507) * scaleY * 0.6,
          (-1.499) * scaleX * 0.6,
          (-51.118) * scaleY * 0.6,
          (-1.499) * scaleX * 0.6,
          (-51.118) * scaleY * 0.6,
        );
        pad4Path.cubicTo(
          (-32.979) * scaleX * 0.6,
          (-110.72) * scaleY * 0.6,
          (-4.422) * scaleX * 0.6,
          (-168.263 - clawExtension) * scaleY * 0.6,
          (1.981) * scaleX * 0.6,
          (-191.461 * clawProgress) * scaleY * 0.6,
        );
        pad4Path.cubicTo(
          (6.739) * scaleX * 0.6,
          (-168.037) * scaleY * 0.6,
          (32.645) * scaleX * 0.6,
          (-109.234) * scaleY * 0.6,
          (32.645) * scaleX * 0.6,
          (-109.234) * scaleY * 0.6,
        );
        pad4Path.close();
      } else {
        pad4Path.addOval(Rect.fromCenter(
          center: const Offset(0, 0),
          width: 50 * scaleX,
          height: 90 * scaleY,
        ));
      }
      canvas.drawPath(pad4Path, paint);
      canvas.restore();
    } else {
      // OUTLINED STYLE - exact SVG stroke coordinates
      paint.style = PaintingStyle.stroke;
      paint.strokeWidth = 12.6 * scaleX; // SVG specifies stroke-width="12.6"

      // MAIN PAW PAD - exact outline SVG path coordinates
      // SVG: "M109.109 130.262c0 75.942-69.674 13.936-101.565 13.936-33.341 0-101.565 59.64-101.565-13.936 0-56.093 45.472-137.038 101.565-137.038s101.565 80.945 101.565 137.038"
      // with transform="translate(215 215)"
      final mainPadPath = Path();
      mainPadPath.moveTo((109.109 + 215) * scaleX, (130.262 + 215) * scaleY);
      mainPadPath.cubicTo(
        (109.109 + 215) * scaleX,
        (130.262 + 215 + 75.942) * scaleY,
        (109.109 + 215 - 69.674) * scaleX,
        (130.262 + 215 + 13.936) * scaleY,
        (109.109 + 215 - 101.565) * scaleX,
        (130.262 + 215 + 13.936) * scaleY,
      );
      mainPadPath.cubicTo(
        (109.109 + 215 - 101.565 - 33.341) * scaleX,
        (130.262 + 215 + 13.936) * scaleY,
        (109.109 + 215 - 101.565 - 101.565) * scaleX,
        (130.262 + 215 + 59.64) * scaleY,
        (109.109 + 215 - 101.565 - 101.565) * scaleX,
        (130.262 + 215 - 13.936) * scaleY,
      );
      mainPadPath.cubicTo(
        (109.109 + 215 - 101.565 - 101.565) * scaleX,
        (130.262 + 215 - 56.093) * scaleY,
        (109.109 + 215 - 101.565 - 101.565 + 45.472) * scaleX,
        (130.262 + 215 - 137.038) * scaleY,
        (109.109 + 215 - 101.565) * scaleX,
        (130.262 + 215 - 137.038) * scaleY,
      );
      mainPadPath.cubicTo(
        (109.109 + 215 - 101.565 + 101.565) * scaleX,
        (130.262 + 215 - 137.038 + 80.945) * scaleY,
        (109.109 + 215) * scaleX,
        (130.262 + 215) * scaleY,
        (109.109 + 215) * scaleX,
        (130.262 + 215) * scaleY,
      );
      mainPadPath.close();
      canvas.drawPath(mainPadPath, paint);

      // FINGER PAD 1 - top left, mirroring the right side positioning
      canvas.save();
      canvas.translate((215 - 120.015) * scaleX,
          (215 - 34.427) * scaleY); // Mirror of FINGER PAD 4
      canvas.rotate(-20 *
          3.14159 /
          180); // Mirror rotation: -20 degrees (opposite of +20)
      final pad1Path = Path();
      pad1Path.addOval(Rect.fromCenter(
        center: const Offset(0, 0),
        width: 50 * scaleX,
        height: 90 * scaleY,
      ));
      canvas.drawPath(pad1Path, paint);
      canvas.restore();

      // FINGER PAD 2 - top center-left, repositioned
      canvas.save();
      canvas.translate((215 - 46.985) * scaleX, (215 - 106.927) * scaleY);
      canvas.rotate(-14 * 3.14159 / 180);
      final pad2Path = Path();
      pad2Path.addOval(Rect.fromCenter(
        center: const Offset(0, 0),
        width: 50 * scaleX,
        height: 90 * scaleY,
      ));
      canvas.drawPath(pad2Path, paint);
      canvas.restore();

      // FINGER PAD 3 - rotation 6°
      canvas.save();
      canvas.translate((215 + 56.015) * scaleX, (215 - 112.427) * scaleY);
      canvas.rotate(6 * 3.14159 / 180);
      final pad3Path = Path();
      pad3Path.addOval(Rect.fromCenter(
        center: const Offset(0, 0),
        width: 50 * scaleX,
        height: 90 * scaleY,
      ));
      canvas.drawPath(pad3Path, paint);
      canvas.restore();

      // FINGER PAD 4 - rotation 20°
      canvas.save();
      canvas.translate((215 + 120.015) * scaleX, (215 - 34.427) * scaleY);
      canvas.rotate(20 * 3.14159 / 180);
      final pad4Path = Path();
      pad4Path.addOval(Rect.fromCenter(
        center: const Offset(0, 0),
        width: 50 * scaleX,
        height: 90 * scaleY,
      ));
      canvas.drawPath(pad4Path, paint);
      canvas.restore();
    }

    canvas.restore(); // Restore canvas transformation
  }

  @override
  bool shouldRepaint(CustomPainter oldDelegate) {
    return oldDelegate is AnimatedPawsPainter &&
        (oldDelegate.animationProgress != animationProgress ||
            oldDelegate.isFilled != isFilled ||
            oldDelegate.color != color);
  }
}

class HomeIconPainter extends CustomPainter {
  final Color color;
  final bool isFilled;
  final double strokeWidth;

  HomeIconPainter({
    required this.color,
    required this.isFilled,
    this.strokeWidth = 1.5,
  });

  @override
  void paint(Canvas canvas, Size size) {
    final paint = Paint()
      ..color = color
      ..strokeWidth = strokeWidth
      ..strokeCap = StrokeCap.round
      ..strokeJoin = StrokeJoin.round;

    // Scale factors based on the SVG viewBox (24x24) to fit our size
    final scaleX = size.width / 24;
    final scaleY = size.height / 24;

    if (isFilled) {
      // Filled version: use the new solid SVG design
      paint.style = PaintingStyle.fill;

      // First path: d="M11.47 3.841a.75.75 0 0 1 1.06 0l8.69 8.69a.75.75 0 1 0 1.06-1.061l-8.689-8.69a2.25 2.25 0 0 0-3.182 0l-8.69 8.69a.75.75 0 1 0 1.061 1.06l8.69-8.689Z"
      final roofPath = Path();

      // Starting point M11.47 3.841
      roofPath.moveTo(11.47 * scaleX, 3.841 * scaleY);

      // Arc curve a.75.75 0 0 1 1.06 0 - simplified as straight line to end point
      roofPath.lineTo(12.53 * scaleX, 3.841 * scaleY); // 11.47 + 1.06 = 12.53

      // Line l8.69 8.69
      roofPath.lineTo(21.22 * scaleX,
          12.531 * scaleY); // 12.53 + 8.69 = 21.22, 3.841 + 8.69 = 12.531

      // Arc a.75.75 0 1 0 1.06-1.061 - simplified as curve
      roofPath.lineTo(22.28 * scaleX,
          11.47 * scaleY); // 21.22 + 1.06 = 22.28, 12.531 - 1.061 = 11.47

      // Line l-8.689-8.69
      roofPath.lineTo(13.591 * scaleX,
          2.78 * scaleY); // 22.28 - 8.689 = 13.591, 11.47 - 8.69 = 2.78

      // Arc a2.25 2.25 0 0 0-3.182 0 - simplified
      roofPath.lineTo(
          10.409 * scaleX, 2.78 * scaleY); // 13.591 - 3.182 = 10.409

      // Line l-8.69 8.69
      roofPath.lineTo(1.719 * scaleX,
          11.47 * scaleY); // 10.409 - 8.69 = 1.719, 2.78 + 8.69 = 11.47

      // Arc a.75.75 0 1 0 1.061 1.06 - simplified
      roofPath.lineTo(2.78 * scaleX,
          12.531 * scaleY); // 1.719 + 1.061 = 2.78, 11.47 + 1.06 = 12.531

      // Line l8.69-8.689 back to start
      roofPath.lineTo(
          11.47 * scaleX,
          3.841 *
              scaleY); // 2.78 + 8.69 = 11.47, 12.531 - 8.689 = 3.842 ≈ 3.841

      roofPath.close();
      canvas.drawPath(roofPath, paint);

      // Second path: d="m12 5.432 8.159 8.159c.03.03.06.058.091.086v6.198c0 1.035-.84 1.875-1.875 1.875H15a.75.75 0 0 1-.75-.75v-4.5a.75.75 0 0 0-.75-.75h-3a.75.75 0 0 0-.75.75V21a.75.75 0 0 1-.75.75H5.625a1.875 1.875 0 0 1-1.875-1.875v-6.198a2.29 2.29 0 0 0 .091-.086L12 5.432Z"
      final housePath = Path();

      // Starting point m12 5.432
      housePath.moveTo(12 * scaleX, 5.432 * scaleY);

      // Line l8.159 8.159
      housePath.lineTo(20.159 * scaleX,
          13.591 * scaleY); // 12 + 8.159 = 20.159, 5.432 + 8.159 = 13.591

      // Curve c.03.03.06.058.091.086 - simplified as small offset
      housePath.lineTo(20.25 * scaleX,
          13.677 * scaleY); // 20.159 + 0.091 = 20.25, 13.591 + 0.086 = 13.677

      // Vertical line v6.198
      housePath.lineTo(
          20.25 * scaleX, 19.875 * scaleY); // 13.677 + 6.198 = 19.875

      // House right side with rounded corner - simplified
      housePath.lineTo(
          18.375 * scaleX, 19.875 * scaleY); // 20.25 - 1.875 = 18.375
      housePath.lineTo(15 * scaleX, 19.875 * scaleY); // H15

      // Door frame right side
      housePath.lineTo(14.25 * scaleX, 19.875 * scaleY); // 15 - 0.75 = 14.25
      housePath.lineTo(
          14.25 * scaleX, 15.375 * scaleY); // v-4.5, 19.875 - 4.5 = 15.375
      housePath.lineTo(13.5 * scaleX, 15.375 * scaleY); // 14.25 - 0.75 = 13.5

      // Door top
      housePath.lineTo(10.5 * scaleX, 15.375 * scaleY); // h-3, 13.5 - 3 = 10.5

      // Door frame left side
      housePath.lineTo(9.75 * scaleX, 15.375 * scaleY); // 10.5 - 0.75 = 9.75
      housePath.lineTo(9.75 * scaleX,
          19.875 * scaleY); // V21, but adjusted to 19.875 to match
      housePath.lineTo(9 * scaleX, 19.875 * scaleY); // 9.75 - 0.75 = 9

      // House left side
      housePath.lineTo(5.625 * scaleX, 19.875 * scaleY); // H5.625
      housePath.lineTo(3.75 * scaleX, 19.875 * scaleY); // 5.625 - 1.875 = 3.75

      // Left wall up
      housePath.lineTo(
          3.75 * scaleX, 13.677 * scaleY); // v-6.198, 19.875 - 6.198 = 13.677

      // Small curve back to start
      housePath.lineTo(
          3.841 * scaleX, 13.591 * scaleY); // c.091-.086 simplified
      housePath.lineTo(12 * scaleX, 5.432 * scaleY); // Back to start

      housePath.close();
      canvas.drawPath(housePath, paint);
    } else {
      // Outlined version: draw stroke paths
      paint.style = PaintingStyle.stroke;

      // Roof line: m2.25 12 8.954-8.955c.44-.439 1.152-.439 1.591 0L21.75 12
      final roofPath = Path();
      roofPath.moveTo(2.25 * scaleX, 12 * scaleY);
      roofPath.lineTo(11.204 * scaleX, 3.045 * scaleY);
      // Curved section approximated as smooth connection
      roofPath.cubicTo(
        11.644 * scaleX,
        2.606 * scaleY,
        12.356 * scaleX,
        2.606 * scaleY,
        12.795 * scaleX,
        3.045 * scaleY,
      );
      roofPath.lineTo(21.75 * scaleX, 12 * scaleY);
      canvas.drawPath(roofPath, paint);

      // House body: M4.5 9.75v10.125c0 .621.504 1.125 1.125 1.125H9.75v-4.875c0-.621.504-1.125 1.125-1.125h2.25c.621 0 1.125.504 1.125 1.125V21h4.125c.621 0 1.125-.504 1.125-1.125V9.75
      final bodyPath = Path();
      bodyPath.moveTo(4.5 * scaleX, 9.75 * scaleY);
      bodyPath.lineTo(4.5 * scaleX, 19.875 * scaleY); // 9.75 + 10.125 = 19.875
      bodyPath.lineTo(5.625 * scaleX, 19.875 * scaleY); // 4.5 + 1.125 = 5.625
      bodyPath.lineTo(9.75 * scaleX, 19.875 * scaleY);
      bodyPath.lineTo(9.75 * scaleX, 15 * scaleY); // 19.875 - 4.875 = 15
      bodyPath.lineTo(10.875 * scaleX, 15 * scaleY); // 9.75 + 1.125 = 10.875
      bodyPath.lineTo(13.125 * scaleX, 15 * scaleY); // 10.875 + 2.25 = 13.125
      bodyPath.lineTo(14.25 * scaleX, 15 * scaleY); // 13.125 + 1.125 = 14.25
      bodyPath.lineTo(14.25 * scaleX, 21 * scaleY);
      bodyPath.lineTo(18.375 * scaleX, 21 * scaleY); // 14.25 + 4.125 = 18.375
      bodyPath.lineTo(19.5 * scaleX, 21 * scaleY); // 18.375 + 1.125 = 19.5
      bodyPath.lineTo(19.5 * scaleX, 19.875 * scaleY); // 21 - 1.125 = 19.875
      bodyPath.lineTo(19.5 * scaleX, 9.75 * scaleY);
      canvas.drawPath(bodyPath, paint);

      // Door frame: M8.25 21h8.25
      final doorPath = Path();
      doorPath.moveTo(8.25 * scaleX, 21 * scaleY);
      doorPath.lineTo(16.5 * scaleX, 21 * scaleY); // 8.25 + 8.25 = 16.5
      canvas.drawPath(doorPath, paint);
    }
  }

  @override
  bool shouldRepaint(CustomPainter oldDelegate) {
    return oldDelegate is HomeIconPainter &&
        (oldDelegate.isFilled != isFilled || oldDelegate.color != color);
  }
}

/// Custom painter for graduation cap icon (Learn tab)
class GraduationCapPainter extends CustomPainter {
  final Color color;
  final bool isFilled;
  final double strokeWidth;
  final double animationValue;

  GraduationCapPainter({
    required this.color,
    required this.isFilled,
    this.strokeWidth = 1.5,
    this.animationValue = 0.0,
  });

  @override
  void paint(Canvas canvas, Size size) {
    final paint = Paint()
      ..color = color
      ..strokeWidth = strokeWidth
      ..strokeCap = StrokeCap.round
      ..strokeJoin = StrokeJoin.round
      ..style = isFilled ? PaintingStyle.fill : PaintingStyle.stroke;

    final scaleX = size.width / 24;
    final scaleY = size.height / 24;
    
    // Calculate tassel sway animation
    // animationValue goes from 0.0 to 1.0, create gentle sway from -1 to +1
    final swayProgress = (animationValue * 2.0) - 1.0; // Convert 0-1 to -1 to +1  
    final maxSwayDistance = 1.5 * scaleX; // Maximum sway distance
    final tasselSwayOffset = maxSwayDistance * sin(swayProgress * pi); // Smooth sine wave motion

    if (isFilled) {
      // Filled version using exact SVG paths from reference
      paint.style = PaintingStyle.fill;

      // First path: d="M11.7 2.805a.75.75 0 0 1 .6 0A60.65 60.65 0 0 1 22.83 8.72a.75.75 0 0 1-.231 1.337 49.948 49.948 0 0 0-9.902 3.912l-.003.002c-.114.06-.227.119-.34.18a.75.75 0 0 1-.707 0A50.88 50.88 0 0 0 7.5 12.173v-.224c0-.131.067-.248.172-.311a54.615 54.615 0 0 1 4.653-2.52.75.75 0 0 0-.65-1.352 56.123 56.123 0 0 0-4.78 2.589 1.858 1.858 0 0 0-.859 1.228 49.803 49.803 0 0 0-4.634-1.527.75.75 0 0 1-.231-1.337A60.653 60.653 0 0 1 11.7 2.805Z"
      final path1 = Path();
      path1.moveTo(11.7 * scaleX, 2.805 * scaleY);
      path1.cubicTo(11.85 * scaleX, 2.73 * scaleY, 12.15 * scaleX, 2.73 * scaleY, 12.3 * scaleX, 2.805 * scaleY);
      path1.cubicTo(16.2 * scaleX, 4.5 * scaleY, 20.1 * scaleX, 6.5 * scaleY, 22.83 * scaleX, 8.72 * scaleY);
      path1.cubicTo(22.91 * scaleX, 8.82 * scaleY, 22.91 * scaleX, 9.02 * scaleY, 22.599 * scaleX, 10.057 * scaleY);
      path1.cubicTo(19.8 * scaleX, 11.2 * scaleY, 16.2 * scaleX, 12.8 * scaleY, 12.697 * scaleX, 13.969 * scaleY);
      path1.lineTo(12.694 * scaleX, 13.971 * scaleY);
      path1.cubicTo(12.58 * scaleX, 14.031 * scaleY, 12.467 * scaleX, 14.09 * scaleY, 12.354 * scaleX, 14.151 * scaleY);
      path1.cubicTo(12.12 * scaleX, 14.28 * scaleY, 11.88 * scaleX, 14.28 * scaleY, 11.647 * scaleX, 14.151 * scaleY);
      path1.cubicTo(10.2 * scaleX, 13.5 * scaleY, 8.8 * scaleX, 12.9 * scaleY, 7.5 * scaleX, 12.173 * scaleY);
      path1.lineTo(7.5 * scaleX, 11.949 * scaleY);
      path1.cubicTo(7.567 * scaleX, 11.818 * scaleY, 7.634 * scaleX, 11.701 * scaleY, 7.672 * scaleX, 11.638 * scaleY);
      path1.cubicTo(9.2 * scaleX, 10.5 * scaleY, 10.9 * scaleX, 9.6 * scaleY, 12.325 * scaleX, 9.118 * scaleY);
      path1.cubicTo(12.45 * scaleX, 9.068 * scaleY, 12.52 * scaleX, 8.918 * scaleY, 11.675 * scaleX, 7.766 * scaleY);
      path1.cubicTo(10.1 * scaleX, 8.4 * scaleY, 8.7 * scaleX, 9.3 * scaleY, 6.895 * scaleX, 10.355 * scaleY);
      path1.cubicTo(6.56 * scaleX, 10.55 * scaleY, 6.3 * scaleX, 10.9 * scaleY, 6.036 * scaleX, 11.583 * scaleY);
      path1.cubicTo(4.5 * scaleX, 11.2 * scaleY, 2.9 * scaleX, 10.7 * scaleY, 1.402 * scaleX, 10.056 * scaleY);
      path1.cubicTo(1.31 * scaleX, 10.02 * scaleY, 1.25 * scaleX, 9.86 * scaleY, 1.171 * scaleX, 8.719 * scaleY);
      path1.cubicTo(4.2 * scaleX, 6.4 * scaleY, 7.8 * scaleX, 4.2 * scaleY, 11.7 * scaleX, 2.805 * scaleY);
      path1.close();
      canvas.drawPath(path1, paint);

      // Second path: d="M13.06 15.473a48.45 48.45 0 0 1 7.666-3.282c.134 1.414.22 2.843.255 4.284a.75.75 0 0 1-.46.711 47.87 47.87 0 0 0-8.105 4.342.75.75 0 0 1-.832 0 47.87 47.87 0 0 0-8.104-4.342.75.75 0 0 1-.461-.71c.035-1.442.121-2.87.255-4.286.921.304 1.83.634 2.726.99v1.27a1.5 1.5 0 0 0-.14 2.508c-.09.38-.222.753-.397 1.11.452.213.901.434 1.346.66a6.727 6.727 0 0 0 .551-1.607 1.5 1.5 0 0 0 .14-2.67v-.645a48.549 48.549 0 0 1 3.44 1.667 2.25 2.25 0 0 0 2.12 0Z"
      final path2 = Path();
      path2.moveTo(13.06 * scaleX, 15.473 * scaleY);
      path2.cubicTo(16.2 * scaleX, 14.1 * scaleY, 18.8 * scaleX, 13.0 * scaleY, 20.726 * scaleX, 12.191 * scaleY);
      path2.cubicTo(20.86 * scaleX, 13.605 * scaleY, 20.946 * scaleX, 15.034 * scaleY, 20.981 * scaleX, 16.475 * scaleY);
      path2.cubicTo(20.981 * scaleX, 16.725 * scaleY, 20.85 * scaleX, 16.95 * scaleY, 20.521 * scaleX, 17.186 * scaleY);
      path2.cubicTo(18.2 * scaleX, 18.8 * scaleY, 15.4 * scaleX, 20.4 * scaleY, 12.416 * scaleX, 21.528 * scaleY);
      path2.cubicTo(12.28 * scaleX, 21.59 * scaleY, 12.14 * scaleX, 21.59 * scaleY, 11.584 * scaleX, 21.528 * scaleY);
      path2.cubicTo(8.6 * scaleX, 20.4 * scaleY, 5.8 * scaleX, 18.8 * scaleY, 3.48 * scaleX, 17.186 * scaleY);
      path2.cubicTo(3.15 * scaleX, 16.95 * scaleY, 3.019 * scaleX, 16.725 * scaleY, 3.019 * scaleX, 16.476 * scaleY);
      path2.cubicTo(3.054 * scaleX, 15.034 * scaleY, 3.14 * scaleX, 13.606 * scaleY, 3.274 * scaleX, 12.19 * scaleY);
      path2.cubicTo(4.195 * scaleX, 12.494 * scaleY, 5.104 * scaleX, 12.824 * scaleY, 6.0 * scaleX, 13.18 * scaleY);
      path2.lineTo(6.0 * scaleX, 14.45 * scaleY);
      path2.cubicTo(5.86 * scaleX, 15.95 * scaleY, 6.86 * scaleX, 16.458 * scaleY, 7.0 * scaleX, 16.958 * scaleY);
      path2.cubicTo(6.91 * scaleX, 17.338 * scaleY, 6.778 * scaleX, 17.711 * scaleY, 6.603 * scaleX, 18.068 * scaleY);
      path2.cubicTo(7.055 * scaleX, 18.281 * scaleY, 7.504 * scaleX, 18.502 * scaleY, 7.949 * scaleX, 18.728 * scaleY);
      path2.cubicTo(8.5 * scaleX, 17.121 * scaleY, 8.5 * scaleX, 17.058 * scaleY, 8.089 * scaleX, 16.058 * scaleY);
      path2.lineTo(8.089 * scaleX, 15.413 * scaleY);
      path2.cubicTo(9.72 * scaleX, 16.08 * scaleY, 11.209 * scaleX, 16.747 * scaleY, 12.529 * scaleX, 17.08 * scaleY);
      path2.cubicTo(13.279 * scaleX, 17.21 * scaleY, 13.649 * scaleX, 16.88 * scaleY, 13.649 * scaleX, 16.38 * scaleY);
      path2.lineTo(13.06 * scaleX, 15.473 * scaleY);
      path2.close();
      canvas.drawPath(path2, paint);

      // Third path: d="M4.462 19.462c.42-.419.753-.89 1-1.395.453.214.902.435 1.347.662a6.742 6.742 0 0 1-1.286 1.794.75.75 0 0 1-1.06-1.06Z"  
      // This is the tassel that should hang straight down - now with sway animation
      final path3 = Path();
      path3.moveTo((4.462 * scaleX) + tasselSwayOffset, 19.462 * scaleY);
      path3.lineTo((5.462 * scaleX) + tasselSwayOffset, 18.067 * scaleY); // Straight up first
      path3.lineTo((6.809 * scaleX) + tasselSwayOffset, 18.729 * scaleY); // Then right and slightly down
      path3.lineTo((5.523 * scaleX) + tasselSwayOffset, 20.523 * scaleY); // Straight down to bottom
      path3.lineTo((4.462 * scaleX) + tasselSwayOffset, 19.462 * scaleY); // Back to start
      path3.close();
      canvas.drawPath(path3, paint);

    } else {
      // Outlined version - keep existing complex implementation
      paint.style = PaintingStyle.stroke;
      
      // Exact SVG path implementation
      // Path 1: M4.26 10.147a60.438 60.438 0 0 0-.491 6.347A48.62 48.62 0 0 1 12 20.904a48.62 48.62 0 0 1 8.232-4.41 60.46 60.46 0 0 0-.491-6.347
      final mainCapPath = Path();
      mainCapPath.moveTo(4.26 * scaleX, 10.147 * scaleY);
      
      // Create the curved bottom part of the graduation cap
      mainCapPath.cubicTo(
        4.1 * scaleX, 13.0 * scaleY,    // Control point 1
        3.9 * scaleX, 15.5 * scaleY,    // Control point 2  
        3.769 * scaleX, 16.494 * scaleY // End point (10.147 + 6.347)
      );
      
      mainCapPath.cubicTo(
        6.0 * scaleX, 19.0 * scaleY,    // Control point 1
        9.0 * scaleX, 20.5 * scaleY,    // Control point 2
        12 * scaleX, 20.904 * scaleY    // Center bottom point
      );
      
      mainCapPath.cubicTo(
        15.0 * scaleX, 20.5 * scaleY,    // Control point 1
        18.0 * scaleX, 19.0 * scaleY,    // Control point 2
        20.232 * scaleX, 16.494 * scaleY // Right side point (12 + 8.232, same as left)
      );
      
      mainCapPath.cubicTo(
        20.1 * scaleX, 15.5 * scaleY,     // Control point 1
        19.9 * scaleX, 13.0 * scaleY,     // Control point 2
        19.741 * scaleX, 10.147 * scaleY  // Back to right edge
      );

      canvas.drawPath(mainCapPath, paint);

      // Path 2: The top ridge/fold of the graduation cap going upward
      // m-15.482 0a50.636 50.636 0 0 0-2.658-.813A59.906 59.906 0 0 1 12 3.493a59.903 59.903 0 0 1 10.399 5.84c-.896.248-1.783.52-2.658.814
      final topRidgePath = Path();
      topRidgePath.moveTo(4.259 * scaleX, 10.147 * scaleY); // 19.741 - 15.482
      
      topRidgePath.cubicTo(
        3.5 * scaleX, 9.8 * scaleY,     // Control point 1
        2.8 * scaleX, 9.5 * scaleY,     // Control point 2  
        1.601 * scaleX, 9.334 * scaleY  // Left edge point (4.259 - 2.658, 10.147 - 0.813)
      );
      
      topRidgePath.cubicTo(
        5.0 * scaleX, 6.0 * scaleY,     // Control point 1
        8.5 * scaleX, 4.0 * scaleY,     // Control point 2
        12 * scaleX, 3.493 * scaleY     // Top center point
      );
      
      topRidgePath.cubicTo(
        15.5 * scaleX, 4.0 * scaleY,     // Control point 1
        19.0 * scaleX, 6.0 * scaleY,     // Control point 2
        22.399 * scaleX, 9.333 * scaleY  // Right edge point (12 + 10.399)
      );
      
      topRidgePath.cubicTo(
        21.5 * scaleX, 9.6 * scaleY,     // Control point 1
        20.6 * scaleX, 9.8 * scaleY,     // Control point 2
        19.741 * scaleX, 10.147 * scaleY // Back to right edge
      );

      canvas.drawPath(topRidgePath, paint);

      // Path 3: Center connecting lines
      // m-15.482 0A50.717 50.717 0 0 1 12 13.489a50.702 50.702 0 0 1 7.74-3.342
      final centerLines = Path();
      centerLines.moveTo(4.259 * scaleX, 10.147 * scaleY);
      centerLines.cubicTo(
        7.0 * scaleX, 11.5 * scaleY,     // Control point 1
        9.5 * scaleX, 12.8 * scaleY,     // Control point 2
        12 * scaleX, 13.489 * scaleY     // Center point
      );
      centerLines.cubicTo(
        15.0 * scaleX, 12.2 * scaleY,     // Control point 1
        17.5 * scaleX, 11.0 * scaleY,     // Control point 2
        19.74 * scaleX, 10.147 * scaleY   // Right edge point (12 + 7.74)
      );

      canvas.drawPath(centerLines, paint);

      // Tassel circle: M6.75 15a.75.75 0 1 0 0-1.5.75.75 0 0 0 0 1.5 - with sway animation
      final tasselPaint = Paint()
        ..color = color
        ..style = PaintingStyle.stroke
        ..strokeWidth = strokeWidth;

      canvas.drawCircle(
        Offset((6.75 * scaleX) + tasselSwayOffset, 15 * scaleY),
        0.75 * scaleX,
        tasselPaint,
      );

      // Tassel string connections - with sway animation
      // Zm0 0v-3.675A55.378 55.378 0 0 1 12 8.443
      canvas.drawLine(
        Offset((6.75 * scaleX) + tasselSwayOffset, 15 * scaleY),
        Offset((6.75 * scaleX) + (tasselSwayOffset * 0.3), 11.325 * scaleY), // Less sway at top connection point
        paint,
      );

      // Curved line to center - with sway animation
      final tasselCurve = Path();
      tasselCurve.moveTo((6.75 * scaleX) + (tasselSwayOffset * 0.3), 11.325 * scaleY);
      tasselCurve.cubicTo(
        8.5 * scaleX, 10.0 * scaleY,     // Control point 1 - no sway, connected to cap
        10.0 * scaleX, 9.0 * scaleY,     // Control point 2 - no sway, connected to cap
        12 * scaleX, 8.443 * scaleY      // Connect to cap center - no sway
      );
      canvas.drawPath(tasselCurve, paint);

      // Additional tassel detail - with sway animation
      // m-7.007 11.55A5.981 5.981 0 0 0 6.75 15.75v-1.5
      final tasselDetail = Path();
      tasselDetail.moveTo((4.993 * scaleX) + tasselSwayOffset, 19.993 * scaleY); // 12 - 7.007, 8.443 + 11.55
      tasselDetail.cubicTo(
        5.5 * scaleX, 18.0 * scaleY,     // Control point 1
        6.0 * scaleX, 16.8 * scaleY,     // Control point 2
        (6.75 * scaleX) + tasselSwayOffset, 15.75 * scaleY    // End point with sway
      );
      tasselDetail.lineTo((6.75 * scaleX) + tasselSwayOffset, 14.25 * scaleY); // 15.75 - 1.5 with sway
      
      canvas.drawPath(tasselDetail, paint);
    }
  }

  @override
  bool shouldRepaint(CustomPainter oldDelegate) {
    return oldDelegate is GraduationCapPainter &&
        (oldDelegate.isFilled != isFilled || 
         oldDelegate.color != color ||
         oldDelegate.strokeWidth != strokeWidth ||
         oldDelegate.animationValue != animationValue);
  }
}

/// Custom painter for social/people icon (Social tab)
class SocialIconPainter extends CustomPainter {
  final Color color;
  final bool isFilled;
  final double strokeWidth;
  final double animationValue; // Animation progress from 0.0 to 1.0

  SocialIconPainter({
    required this.color,
    required this.isFilled,
    this.strokeWidth = 1.5,
    this.animationValue = 0.0, // Default to no animation
  });

  @override
  void paint(Canvas canvas, Size size) {
    final paint = Paint()
      ..color = color
      ..strokeWidth = strokeWidth
      ..strokeCap = StrokeCap.round
      ..strokeJoin = StrokeJoin.round
      ..style = isFilled ? PaintingStyle.fill : PaintingStyle.stroke;

    final scaleX = size.width / 24;
    final scaleY = size.height / 24;

    // Calculate hugging animation offsets - side figures move closer to center and back
    // Animation goes: 0.0 → 0.5 (max hug) → 1.0 (back to normal)
    final hugProgress = animationValue <= 0.5 
        ? animationValue * 2.0  // 0.0 to 1.0 in first half
        : (1.0 - animationValue) * 2.0; // 1.0 to 0.0 in second half
    final hugOffset = hugProgress * 1.5; // Maximum 1.5 units closer to center
    final leftHugX = 5.25 + hugOffset; // Left figure moves right
    final rightHugX = 18.75 - hugOffset; // Right figure moves left

    if (isFilled) {
      // Filled version using the provided filled SVG paths
      paint.style = PaintingStyle.fill;

      // First path: d="M8.25 6.75a3.75 3.75 0 1 1 7.5 0 3.75 3.75 0 0 1-7.5 0ZM15.75 9.75a3 3 0 1 1 6 0 3 3 0 0 1-6 0ZM2.25 9.75a3 3 0 1 1 6 0 3 3 0 0 1-6 0ZM6.31 15.117A6.745 6.745 0 0 1 12 12a6.745 6.745 0 0 1 6.709 7.498.75.75 0 0 1-.372.568A12.696 12.696 0 0 1 12 21.75c-2.305 0-4.47-.612-6.337-1.684a.75.75 0 0 1-.372-.568 6.787 6.787 0 0 1 1.019-4.38Z"
      final mainPath = Path();
      
      // Center head: M8.25 6.75a3.75 3.75 0 1 1 7.5 0 3.75 3.75 0 0 1-7.5 0Z
      mainPath.addOval(Rect.fromCenter(
        center: Offset(12 * scaleX, 6.75 * scaleY), // 8.25 + 3.75 = 12
        width: 7.5 * scaleX,
        height: 7.5 * scaleY,
      ));
      
      // Right head: M15.75 9.75a3 3 0 1 1 6 0 3 3 0 0 1-6 0Z (moves left during animation)
      mainPath.addOval(Rect.fromCenter(
        center: Offset(rightHugX * scaleX, 9.75 * scaleY), // Animated X position
        width: 6 * scaleX,
        height: 6 * scaleY,
      ));
      
      // Left head: M2.25 9.75a3 3 0 1 1 6 0 3 3 0 0 1-6 0Z (moves right during animation)
      mainPath.addOval(Rect.fromCenter(
        center: Offset(leftHugX * scaleX, 9.75 * scaleY), // Animated X position
        width: 6 * scaleX,
        height: 6 * scaleY,
      ));
      
      // Main body: M6.31 15.117A6.745 6.745 0 0 1 12 12a6.745 6.745 0 0 1 6.709 7.498.75.75 0 0 1-.372.568A12.696 12.696 0 0 1 12 21.75c-2.305 0-4.47-.612-6.337-1.684a.75.75 0 0 1-.372-.568 6.787 6.787 0 0 1 1.019-4.38Z
      final bodyLeftX = 6.31 + hugOffset * 0.5; // Body sides also move but less dramatically
      final bodyRightX = 18.709 - hugOffset * 0.5;
      
      mainPath.moveTo(bodyLeftX * scaleX, 15.117 * scaleY);
      mainPath.cubicTo(
        8.0 * scaleX, 13.5 * scaleY,
        10.0 * scaleX, 12.0 * scaleY,
        12 * scaleX, 12 * scaleY
      );
      mainPath.cubicTo(
        14.0 * scaleX, 12.0 * scaleY,
        16.0 * scaleX, 13.5 * scaleY,
        bodyRightX * scaleX, 19.498 * scaleY
      );
      mainPath.cubicTo(
        (bodyRightX - 0.122) * scaleX, 19.69 * scaleY,
        (bodyRightX - 0.272) * scaleX, 19.82 * scaleY,
        (bodyRightX - 0.372) * scaleX, 20.066 * scaleY
      );
      mainPath.cubicTo(
        16.5 * scaleX, 21.2 * scaleY,
        14.3 * scaleX, 21.75 * scaleY,
        12 * scaleX, 21.75 * scaleY
      );
      mainPath.cubicTo(
        9.695 * scaleX, 21.75 * scaleY,
        7.53 * scaleX, 21.138 * scaleY,
        (bodyLeftX - 0.647) * scaleX, 20.066 * scaleY
      );
      mainPath.cubicTo(
        (bodyLeftX - 0.747) * scaleX, 19.82 * scaleY,
        (bodyLeftX - 0.897) * scaleX, 19.69 * scaleY,
        (bodyLeftX - 1.019) * scaleX, 19.498 * scaleY
      );
      mainPath.cubicTo(
        (bodyLeftX - 0.51) * scaleX, 17.8 * scaleY,
        (bodyLeftX - 0.26) * scaleX, 16.5 * scaleY,
        bodyLeftX * scaleX, 15.117 * scaleY
      );
      mainPath.close();
      canvas.drawPath(mainPath, paint);

      // Second path: d="M5.082 14.254a8.287 8.287 0 0 0-1.308 5.135 9.687 9.687 0 0 1-1.764-.44l-.115-.04a.563.563 0 0 1-.373-.487l-.01-.121a3.75 3.75 0 0 1 3.57-4.047ZM20.226 19.389a8.287 8.287 0 0 0-1.308-5.135 3.75 3.75 0 0 1 3.57 4.047l-.01.121a.563.563 0 0 1-.373.486l-.115.04c-.567.2-1.156.349-1.764.441Z"
      final sidePath = Path();
      
      // Animated side body positions for hugging effect
      final leftSideX = 5.082 + hugOffset * 0.3; // Left side moves right slightly
      final rightSideX = 20.226 - hugOffset * 0.3; // Right side moves left slightly
      final leftSideBodyX = 18.918 - hugOffset * 0.3; // Right side body moves left
      
      // Left side body: M5.082 14.254a8.287 8.287 0 0 0-1.308 5.135 9.687 9.687 0 0 1-1.764-.44l-.115-.04a.563.563 0 0 1-.373-.487l-.01-.121a3.75 3.75 0 0 1 3.57-4.047Z
      sidePath.moveTo(leftSideX * scaleX, 14.254 * scaleY);
      sidePath.cubicTo(
        (leftSideX - 0.582) * scaleX, 16.8 * scaleY,
        (leftSideX - 0.882) * scaleX, 18.5 * scaleY,
        (leftSideX - 1.308) * scaleX, 19.389 * scaleY
      );
      sidePath.cubicTo(
        2.8 * scaleX, 19.2 * scaleY,
        2.0 * scaleX, 19.0 * scaleY,
        2.01 * scaleX, 18.949 * scaleY
      );
      sidePath.lineTo(1.895 * scaleX, 18.909 * scaleY);
      sidePath.cubicTo(
        1.7 * scaleX, 18.8 * scaleY,
        1.6 * scaleX, 18.6 * scaleY,
        1.522 * scaleX, 18.422 * scaleY
      );
      sidePath.lineTo(1.512 * scaleX, 18.301 * scaleY);
      sidePath.cubicTo(
        1.8 * scaleX, 16.5 * scaleY,
        3.2 * scaleX, 14.8 * scaleY,
        leftSideX * scaleX, 14.254 * scaleY
      );
      sidePath.close();
      
      // Right side body: M20.226 19.389a8.287 8.287 0 0 0-1.308-5.135 3.75 3.75 0 0 1 3.57 4.047l-.01.121a.563.563 0 0 1-.373.486l-.115.04c-.567.2-1.156.349-1.764.441Z
      sidePath.moveTo(rightSideX * scaleX, 19.389 * scaleY);
      sidePath.cubicTo(
        (rightSideX - 0.626) * scaleX, 16.8 * scaleY,
        (rightSideX - 0.926) * scaleX, 15.0 * scaleY,
        leftSideBodyX * scaleX, 14.254 * scaleY
      );
      sidePath.cubicTo(
        (leftSideBodyX + 1.882) * scaleX, 14.8 * scaleY,
        (leftSideBodyX + 3.282) * scaleX, 16.5 * scaleY,
        22.488 * scaleX, 18.301 * scaleY
      );
      sidePath.lineTo(22.478 * scaleX, 18.422 * scaleY);
      sidePath.cubicTo(
        22.4 * scaleX, 18.6 * scaleY,
        22.3 * scaleX, 18.8 * scaleY,
        22.105 * scaleX, 18.908 * scaleY
      );
      sidePath.lineTo(21.99 * scaleX, 18.948 * scaleY);
      sidePath.cubicTo(
        21.2 * scaleX, 19.15 * scaleY,
        20.8 * scaleX, 19.3 * scaleY,
        rightSideX * scaleX, 19.389 * scaleY
      );
      sidePath.close();
      
      canvas.drawPath(sidePath, paint);

    } else {
      // Outlined version - use the same shape as filled but as stroke
      paint.style = PaintingStyle.stroke;

      // Use the exact same paths as the filled version but draw them as outlines
      final mainPath = Path();
      
      // Center head: M8.25 6.75a3.75 3.75 0 1 1 7.5 0 3.75 3.75 0 0 1-7.5 0Z
      mainPath.addOval(Rect.fromCenter(
        center: Offset(12 * scaleX, 6.75 * scaleY), // 8.25 + 3.75 = 12
        width: 7.5 * scaleX,
        height: 7.5 * scaleY,
      ));
      
      // Right head: M15.75 9.75a3 3 0 1 1 6 0 3 3 0 0 1-6 0Z (animated)
      mainPath.addOval(Rect.fromCenter(
        center: Offset(rightHugX * scaleX, 9.75 * scaleY), // Animated X position
        width: 6 * scaleX,
        height: 6 * scaleY,
      ));
      
      // Left head: M2.25 9.75a3 3 0 1 1 6 0 3 3 0 0 1-6 0Z (animated)
      mainPath.addOval(Rect.fromCenter(
        center: Offset(leftHugX * scaleX, 9.75 * scaleY), // Animated X position
        width: 6 * scaleX,
        height: 6 * scaleY,
      ));
      
      // Main body: M6.31 15.117A6.745 6.745 0 0 1 12 12a6.745 6.745 0 0 1 6.709 7.498.75.75 0 0 1-.372.568A12.696 12.696 0 0 1 12 21.75c-2.305 0-4.47-.612-6.337-1.684a.75.75 0 0 1-.372-.568 6.787 6.787 0 0 1 1.019-4.38Z
      mainPath.moveTo(6.31 * scaleX, 15.117 * scaleY);
      mainPath.cubicTo(
        8.0 * scaleX, 13.5 * scaleY,
        10.0 * scaleX, 12.0 * scaleY,
        12 * scaleX, 12 * scaleY
      );
      mainPath.cubicTo(
        14.0 * scaleX, 12.0 * scaleY,
        16.0 * scaleX, 13.5 * scaleY,
        18.709 * scaleX, 19.498 * scaleY
      );
      mainPath.cubicTo(
        18.587 * scaleX, 19.69 * scaleY,
        18.437 * scaleX, 19.82 * scaleY,
        18.337 * scaleX, 20.066 * scaleY
      );
      mainPath.cubicTo(
        16.5 * scaleX, 21.2 * scaleY,
        14.3 * scaleX, 21.75 * scaleY,
        12 * scaleX, 21.75 * scaleY
      );
      mainPath.cubicTo(
        9.695 * scaleX, 21.75 * scaleY,
        7.53 * scaleX, 21.138 * scaleY,
        5.663 * scaleX, 20.066 * scaleY
      );
      mainPath.cubicTo(
        5.563 * scaleX, 19.82 * scaleY,
        5.413 * scaleX, 19.69 * scaleY,
        5.291 * scaleX, 19.498 * scaleY
      );
      mainPath.cubicTo(
        5.8 * scaleX, 17.8 * scaleY,
        6.05 * scaleX, 16.5 * scaleY,
        6.31 * scaleX, 15.117 * scaleY
      );
      mainPath.close();
      canvas.drawPath(mainPath, paint);

      // Side body paths as outlines
      final sidePath = Path();
      
      // Left side body: M5.082 14.254a8.287 8.287 0 0 0-1.308 5.135 9.687 9.687 0 0 1-1.764-.44l-.115-.04a.563.563 0 0 1-.373-.487l-.01-.121a3.75 3.75 0 0 1 3.57-4.047Z
      sidePath.moveTo(5.082 * scaleX, 14.254 * scaleY);
      sidePath.cubicTo(
        4.5 * scaleX, 16.8 * scaleY,
        4.2 * scaleX, 18.5 * scaleY,
        3.774 * scaleX, 19.389 * scaleY
      );
      sidePath.cubicTo(
        2.8 * scaleX, 19.2 * scaleY,
        2.0 * scaleX, 19.0 * scaleY,
        2.01 * scaleX, 18.949 * scaleY
      );
      sidePath.lineTo(1.895 * scaleX, 18.909 * scaleY);
      sidePath.cubicTo(
        1.7 * scaleX, 18.8 * scaleY,
        1.6 * scaleX, 18.6 * scaleY,
        1.522 * scaleX, 18.422 * scaleY
      );
      sidePath.lineTo(1.512 * scaleX, 18.301 * scaleY);
      sidePath.cubicTo(
        1.8 * scaleX, 16.5 * scaleY,
        3.2 * scaleX, 14.8 * scaleY,
        5.082 * scaleX, 14.254 * scaleY
      );
      sidePath.close();
      
      // Right side body: M20.226 19.389a8.287 8.287 0 0 0-1.308-5.135 3.75 3.75 0 0 1 3.57 4.047l-.01.121a.563.563 0 0 1-.373.486l-.115.04c-.567.2-1.156.349-1.764.441Z
      sidePath.moveTo(20.226 * scaleX, 19.389 * scaleY);
      sidePath.cubicTo(
        19.6 * scaleX, 16.8 * scaleY,
        19.3 * scaleX, 15.0 * scaleY,
        18.918 * scaleX, 14.254 * scaleY
      );
      sidePath.cubicTo(
        20.8 * scaleX, 14.8 * scaleY,
        22.2 * scaleX, 16.5 * scaleY,
        22.488 * scaleX, 18.301 * scaleY
      );
      sidePath.lineTo(22.478 * scaleX, 18.422 * scaleY);
      sidePath.cubicTo(
        22.4 * scaleX, 18.6 * scaleY,
        22.3 * scaleX, 18.8 * scaleY,
        22.105 * scaleX, 18.908 * scaleY
      );
      sidePath.lineTo(21.99 * scaleX, 18.948 * scaleY);
      sidePath.cubicTo(
        21.2 * scaleX, 19.15 * scaleY,
        20.8 * scaleX, 19.3 * scaleY,
        20.226 * scaleX, 19.389 * scaleY
      );
      sidePath.close();
      
      canvas.drawPath(sidePath, paint);
    }
  }

  @override
  bool shouldRepaint(CustomPainter oldDelegate) {
    return oldDelegate is SocialIconPainter &&
        (oldDelegate.isFilled != isFilled || 
         oldDelegate.color != color ||
         oldDelegate.strokeWidth != strokeWidth ||
         oldDelegate.animationValue != animationValue);
  }
}<|MERGE_RESOLUTION|>--- conflicted
+++ resolved
@@ -43,14 +43,7 @@
 import 'package:studypals/widgets/ai/ai_flashcard_generator.dart'; // AI-powered flashcard generation
 import 'package:studypals/widgets/ai/ai_tutor_chat.dart'; // AI Tutor chat interface
 import 'package:studypals/screens/unified_planner_screen.dart'; // Unified planner screen
-<<<<<<< HEAD
-<<<<<<< Updated upstream
-=======
-
->>>>>>> Stashed changes
-=======
 import 'package:studypals/screens/progress_screen.dart'; // Progress screen
->>>>>>> e83bea8b
 // Import state providers for loading data from different app modules
 import 'package:studypals/providers/task_provider.dart'; // Task management state
 import 'package:studypals/providers/note_provider.dart'; // Notes management state
@@ -1295,14 +1288,6 @@
                                   context,
                                   label: 'Progress',
                                   onTap: () {
-<<<<<<< HEAD
-<<<<<<< Updated upstream
-                                    _tabController.animateTo(
-                                        2); // Navigate to AI Tutor tab
-=======
-                                    _closeAllPanels();
-=======
->>>>>>> e83bea8b
                                     Navigator.push(
                                       context,
                                       MaterialPageRoute(
@@ -1310,10 +1295,7 @@
                                             const ProgressScreen(),
                                       ),
                                     );
-<<<<<<< HEAD
->>>>>>> Stashed changes
-=======
->>>>>>> e83bea8b
+
                                   },
                                 ),
                               ),
