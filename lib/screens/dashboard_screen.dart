// TODO: Dashboard Screen - Major Integration and Feature Gaps
// - All providers load data but many have placeholder implementations
// - No real-time data synchronization with Firebase
// - Missing pull-to-refresh functionality
// - No offline mode support with sync when reconnected
// - Missing personalized dashboard customization
// - No dashboard analytics or usage tracking
// - Missing quick actions and shortcuts
// - No widget reordering or customization
// - Missing search functionality across all data
// - No batch operations or bulk actions
// - Missing dashboard performance optimization
// - No accessibility features for screen readers

// Import Flutter's material design components for UI elements
import 'package:flutter/material.dart';
// Import Provider package for accessing state management across widgets
import 'package:provider/provider.dart';
// Import screen for flashcard study interface
import 'package:studypals/screens/flashcard_study_screen.dart'; // Flashcard study interface
// Import AI system test screen for validation
import 'package:studypals/screens/ai_system_test_screen.dart'; // AI system validation
// Import settings screen for app configuration
import 'package:studypals/screens/settings_screen.dart'; // Settings and configuration screen
// Import planner screen
import 'package:studypals/screens/planner_page.dart';
// Import creation screens for notes and tasks
import 'package:studypals/screens/create_note_screen.dart'; // Note creation screen
import 'package:studypals/screens/create_task_screen.dart'; // Task creation screen
// Import notification models and provider for test notifications
import '../models/notification.dart';
// Import custom dashboard widgets that display different app features
import 'package:studypals/widgets/dashboard/due_cards_widget.dart'; // Flashcards due for review
// Import animated particle background
import 'package:studypals/widgets/common/animated_particle_background.dart';
// Import AI widgets for intelligent study features
import 'package:studypals/widgets/ai/ai_flashcard_generator.dart'; // AI-powered flashcard generation
import 'package:studypals/widgets/ai/ai_assistant_widget.dart'; // AI Assistant with persona selection
import 'package:studypals/widgets/common/modern_hamburger_menu.dart'; // Modern hamburger menu
import 'package:studypals/screens/unified_planner_screen.dart'; // Unified planner screen
// Import state providers for loading data from different app modules
import 'package:studypals/providers/app_state.dart'; // Global app state for authentication
import 'package:studypals/providers/task_provider.dart'; // Task management state
import 'package:studypals/providers/note_provider.dart'; // Notes management state
import 'package:studypals/providers/deck_provider.dart'; // Flashcard deck state
import 'package:studypals/providers/pet_provider.dart'; // Virtual pet state
import 'package:studypals/providers/srs_provider.dart'; // Spaced repetition system state
import 'package:studypals/providers/ai_provider.dart'; // AI provider state
import 'package:studypals/providers/daily_quest_provider.dart'; // Daily quest gamification state
import 'package:studypals/models/task.dart'; // Task model
import 'package:studypals/providers/notification_provider.dart'; // Notification system state
import 'package:studypals/services/ai_service.dart'; // AI service for provider enum
// Import notification widgets for LinkedIn-style notifications
import 'package:studypals/widgets/notifications/notification_panel.dart'; // Notification bell and panel
// Import models for deck and card data
import 'package:studypals/models/deck.dart'; // Deck model for flashcard collections
import 'package:studypals/models/note.dart'; // Note model for study notes
import 'package:studypals/models/daily_quest.dart'; // Daily quest model for gamification
// Import flashcard study screen for studying decks
//import 'package:studypals/screens/flashcard_study_screen.dart'; // Flashcard study interface

/// Custom painter for outlined bar chart icon
/// Creates a bar chart icon with outlined bars instead of filled ones
class OutlinedBarChartPainter extends CustomPainter {
  final Color color;
  final double strokeWidth;

  OutlinedBarChartPainter({
    required this.color,
    this.strokeWidth = 1.5,
  });

  @override
  void paint(Canvas canvas, Size size) {
    final paint = Paint()
      ..color = color
      ..style = PaintingStyle.stroke
      ..strokeWidth = strokeWidth
      ..strokeCap = StrokeCap.round
      ..strokeJoin = StrokeJoin.round;

    // Scale factors based on the SVG viewBox (24x24) to fit our size
    final scaleX = size.width / 24;
    final scaleY = size.height / 24;

    // Bar 1 (left, shortest) - corresponds to path with height from 13.125 to 19.875
    final bar1Rect = Rect.fromLTWH(
      3 * scaleX, // x position
      13.125 * scaleY, // y position
      3.375 * scaleX, // width (4.125 + 2.25 - 3)
      6.75 * scaleY, // height (19.875 - 13.125)
    );
    canvas.drawRRect(
      RRect.fromRectAndRadius(bar1Rect, Radius.circular(1.125 * scaleX)),
      paint,
    );

    // Bar 2 (middle) - corresponds to path with height from 8.625 to 19.875
    final bar2Rect = Rect.fromLTWH(
      9.75 * scaleX, // x position
      8.625 * scaleY, // y position
      3.375 * scaleX, // width
      11.25 * scaleY, // height (19.875 - 8.625)
    );
    canvas.drawRRect(
      RRect.fromRectAndRadius(bar2Rect, Radius.circular(1.125 * scaleX)),
      paint,
    );

    // Bar 3 (right, tallest) - corresponds to path with height from 4.125 to 19.875
    final bar3Rect = Rect.fromLTWH(
      16.5 * scaleX, // x position
      4.125 * scaleY, // y position
      3.375 * scaleX, // width
      15.75 * scaleY, // height (19.875 - 4.125)
    );
    canvas.drawRRect(
      RRect.fromRectAndRadius(bar3Rect, Radius.circular(1.125 * scaleX)),
      paint,
    );
  }

  @override
  bool shouldRepaint(covariant CustomPainter oldDelegate) => false;
}

/// Custom painter for animated bar chart icon with hover-pinch effect
/// Recreates the Lottie "hover-pinch" animation where bars extend and contract in sequence
class AnimatedBarChartPainter extends CustomPainter {
  final Color color;
  final double animationProgress; // 0.0 to 1.0 for complete animation cycle
  final double strokeWidth;
  final bool isFilled; // New parameter to control fill/stroke mode

  AnimatedBarChartPainter({
    required this.color,
    required this.animationProgress,
    this.strokeWidth = 1.5,
    this.isFilled = false, // Default to outlined (stroke) mode
  });

  @override
  void paint(Canvas canvas, Size size) {
    // Scale factors based on the SVG viewBox (24x24) to fit our size
    final scaleX = size.width / 24;
    final scaleY = size.height / 24;

    final paint = Paint()
      ..color = color
      ..style = isFilled ? PaintingStyle.fill : PaintingStyle.stroke
      ..strokeWidth = strokeWidth
      ..strokeCap = StrokeCap.round
      ..strokeJoin = StrokeJoin.round;

    // Calculate individual bar animation progress based on staggered timing from Lottie
    // Bar 1 (left): starts at frame 0 (0%), peaks at frame 15 (25%), returns at frame 50 (83.3%)
    double bar1Progress = _calculateBarProgress(animationProgress, 0.0, 0.25, 0.833);
    
    // Bar 2 (middle): starts at frame 5 (8.3%), peaks at frame 20 (33.3%), returns at frame 55 (91.6%)
    double bar2Progress = _calculateBarProgress(animationProgress, 0.083, 0.333, 0.916);
    
    // Bar 3 (right): starts at frame 10 (16.6%), peaks at frame 25 (41.6%), returns at frame 60 (100%)
    double bar3Progress = _calculateBarProgress(animationProgress, 0.166, 0.416, 1.0);

    // Base bar heights (normal state)
    const double bar1BaseHeight = 6.75;
    const double bar2BaseHeight = 11.25;
    const double bar3BaseHeight = 15.75;

    // Extension amounts during animation (30 units extension like in Lottie)
    const double extensionAmount = 30.0 * 0.2; // Scale down for icon size
    
    // Bar 1 (left, shortest) with animation
    final bar1Height = bar1BaseHeight + (extensionAmount * bar1Progress);
    final bar1Y = 19.875 - bar1Height; // Grow upward from bottom
    final bar1Rect = Rect.fromLTWH(
      3 * scaleX,
      bar1Y * scaleY,
      3.375 * scaleX,
      bar1Height * scaleY,
    );
    canvas.drawRRect(
      RRect.fromRectAndRadius(bar1Rect, Radius.circular(1.125 * scaleX)),
      paint,
    );

    // Bar 2 (middle) with animation
    final bar2Height = bar2BaseHeight + (extensionAmount * bar2Progress);
    final bar2Y = 19.875 - bar2Height; // Grow upward from bottom
    final bar2Rect = Rect.fromLTWH(
      9.75 * scaleX,
      bar2Y * scaleY,
      3.375 * scaleX,
      bar2Height * scaleY,
    );
    canvas.drawRRect(
      RRect.fromRectAndRadius(bar2Rect, Radius.circular(1.125 * scaleX)),
      paint,
    );

    // Bar 3 (right, tallest) with animation
    final bar3Height = bar3BaseHeight + (extensionAmount * bar3Progress);
    final bar3Y = 19.875 - bar3Height; // Grow upward from bottom
    final bar3Rect = Rect.fromLTWH(
      16.5 * scaleX,
      bar3Y * scaleY,
      3.375 * scaleX,
      bar3Height * scaleY,
    );
    canvas.drawRRect(
      RRect.fromRectAndRadius(bar3Rect, Radius.circular(1.125 * scaleX)),
      paint,
    );
  }

  /// Calculates animation progress for individual bars with staggered timing
  /// [progress] Overall animation progress (0.0 to 1.0)
  /// [startTime] When this bar starts animating (0.0 to 1.0)
  /// [peakTime] When this bar reaches maximum extension (0.0 to 1.0)
  /// [endTime] When this bar returns to normal (0.0 to 1.0)
  double _calculateBarProgress(double progress, double startTime, double peakTime, double endTime) {
    if (progress < startTime) {
      return 0.0; // Not started yet
    } else if (progress < peakTime) {
      // Growing phase (0 to 1)
      double phaseProgress = (progress - startTime) / (peakTime - startTime);
      return _easeInOut(phaseProgress);
    } else if (progress < endTime) {
      // Shrinking phase (1 to 0)
      double phaseProgress = (progress - peakTime) / (endTime - peakTime);
      return 1.0 - _easeInOut(phaseProgress);
    } else {
      return 0.0; // Animation complete
    }
  }

  /// Custom easing function matching Lottie curves
  double _easeInOut(double t) {
    return t < 0.5 ? 2 * t * t : -1 + (4 - 2 * t) * t;
  }

  @override
  bool shouldRepaint(covariant CustomPainter oldDelegate) {
    return oldDelegate is AnimatedBarChartPainter && 
           (oldDelegate.animationProgress != animationProgress ||
            oldDelegate.isFilled != isFilled);
  }
}

/// Custom painter for tasks/assignment icon based on provided SVG
/// Draws an exact replica of the SVG clipboard design
class TasksIconPainter extends CustomPainter {
  final Color color;
  final bool isFilled;
  final double strokeWidth;
  final Color backgroundColor; // Background color for transparent effect
  final double animationProgress; // Animation progress from 0.0 to 1.0

  TasksIconPainter({
    required this.color,
    required this.isFilled,
    this.strokeWidth = 1.5,
    this.backgroundColor = const Color(0xFF1C1F35), // Default purple background
    this.animationProgress = 0.0, // Default no animation
  });

  @override
  void paint(Canvas canvas, Size size) {
    // Scale factors from SVG viewBox (500x500) to our icon size
    final scaleX = size.width / 500;
    final scaleY = size.height / 500;

    // Calculate bounce animation offset (clipboard moves up and down)
    // Based on Lottie animation: moves up at start, then back down
    double bounceOffset = 0.0;
    if (animationProgress > 0.0) {
      // Create a bounce effect: up from frames 1-20, down from frames 20-59
      double bouncePhase = animationProgress;
      if (bouncePhase <= 0.333) { // First third - move up
        bounceOffset = -6.0 * _easeInOut(bouncePhase * 3) * scaleY;
      } else if (bouncePhase <= 0.983) { // Rest - move back down
        double returnPhase = (bouncePhase - 0.333) / (0.983 - 0.333);
        bounceOffset = -6.0 * (1.0 - _easeInOut(returnPhase)) * scaleY;
      }
    }

    final paint = Paint()
      ..color = color
      ..strokeWidth = strokeWidth
      ..strokeCap = StrokeCap.round
      ..strokeJoin = StrokeJoin.round;

    if (isFilled) {
      // FILLED STATE: Inverted design - solid clipboard with hollow/white text lines
      paint.style = PaintingStyle.fill;
      
      // Draw the entire clipboard as one solid filled shape (apply bounce animation)
      final fullClipboard = RRect.fromRectAndRadius(
        Rect.fromLTWH(
          83.362 * scaleX,                    // Main clipboard left
          (62.324 * scaleY) + bounceOffset,   // Main clipboard top + bounce
          296.828 * scaleX,                   // Width: 380.19 - 83.362
          396.526 * scaleY,                   // Height: 458.303 - 62.324
        ),
        Radius.circular(36.452 * scaleX), // Main border radius
      );
      canvas.drawRRect(fullClipboard, paint);

      // Top clip/header area (same color as main clipboard, also bounces)
      final headerClip = RRect.fromRectAndRadius(
        Rect.fromLTWH(
          182.304 * scaleX,                   // Header left
          (41.702 * scaleY) + bounceOffset,   // Header top + bounce
          135.395 * scaleX,                   // Header width: 317.699 - 182.304
          72.905 * scaleY,                    // Header height: includes overlap
        ),
        Radius.circular(15.622 * scaleX), // Header radius
      );
      canvas.drawRRect(headerClip, paint);

      // Now create transparent text lines by drawing background-colored rounded rectangles
      final transparentTextPaint = Paint()
        ..color = backgroundColor // Use background color to create transparent effect
        ..style = PaintingStyle.fill;

      // Calculate which text lines should be visible based on animation progress
      // Based on Lottie: lines draw on sequentially starting around frame 16-22
      double line1Progress = animationProgress > 0.0 ? _calculateLineProgress(animationProgress, 0.0, 0.467) : 1.0;
      double line2Progress = animationProgress > 0.0 ? _calculateLineProgress(animationProgress, 0.05, 0.517) : 1.0;  
      double line3Progress = animationProgress > 0.0 ? _calculateLineProgress(animationProgress, 0.1, 0.567) : 1.0;

      // First transparent text line (with bounce offset and progressive width)
      if (line1Progress > 0.0) {
        final line1Width = 177.057 * scaleX * line1Progress;
        final hollowLine1 = RRect.fromRectAndRadius(
          Rect.fromLTWH(
            161.473 * scaleX,
            (228.964 * scaleY) + bounceOffset,  // Apply bounce to text lines too
            line1Width,                         // Animated width
            31.245 * scaleY,
          ),
          Radius.circular(15.622 * scaleX),
        );
        canvas.drawRRect(hollowLine1, transparentTextPaint);
      }

      // Second transparent text line (with bounce offset and progressive width)
      if (line2Progress > 0.0) {
        final line2Width = 177.057 * scaleX * line2Progress;
        final hollowLine2 = RRect.fromRectAndRadius(
          Rect.fromLTWH(
            161.473 * scaleX,
            (286.663 * scaleY) + bounceOffset,  // Apply bounce
            line2Width,                         // Animated width
            31.245 * scaleY,
          ),
          Radius.circular(15.622 * scaleX),
        );
        canvas.drawRRect(hollowLine2, transparentTextPaint);
      }

      // Third transparent text line (shorter, with bounce offset and progressive width)
      if (line3Progress > 0.0) {
        final line3Width = 72.905 * scaleX * line3Progress;
        final hollowLine3 = RRect.fromRectAndRadius(
          Rect.fromLTWH(
            161.473 * scaleX,
            (343.737 * scaleY) + bounceOffset,  // Apply bounce
            line3Width,                         // Animated width (shorter line)
            31.245 * scaleY,
          ),
          Radius.circular(15.622 * scaleX),
        );
        canvas.drawRRect(hollowLine3, transparentTextPaint);
      }

    } else {
      // OUTLINED STATE: Draw stroke-only version (also with bounce animation)
      paint.style = PaintingStyle.stroke;
      
      // Main clipboard outline (with bounce)
      final clipboardOutline = RRect.fromRectAndRadius(
        Rect.fromLTWH(
          83.362 * scaleX,
          (62.324 * scaleY) + bounceOffset,   // Apply bounce
          296.828 * scaleX,
          396.526 * scaleY,
        ),
        Radius.circular(36.452 * scaleX),
      );
      canvas.drawRRect(clipboardOutline, paint);

      // Inner document outline (with bounce)
      final innerOutline = RRect.fromRectAndRadius(
        Rect.fromLTWH(
          119.814 * scaleX,
          (98.776 * scaleY) + bounceOffset,   // Apply bounce
          260.572 * scaleX,
          322.074 * scaleY,
        ),
        Radius.circular(5.208 * scaleX),
      );
      canvas.drawRRect(innerOutline, paint);

      // Header clip outline (with bounce)
      final headerOutline = RRect.fromRectAndRadius(
        Rect.fromLTWH(
          182.304 * scaleX,
          (41.702 * scaleY) + bounceOffset,   // Apply bounce
          135.395 * scaleX,
          72.905 * scaleY,
        ),
        Radius.circular(15.622 * scaleX),
      );
      canvas.drawRRect(headerOutline, paint);

      // Draw text lines as strokes (with progressive drawing animation)
      final textPaint = Paint()
        ..color = color
        ..style = PaintingStyle.stroke
        ..strokeWidth = strokeWidth
        ..strokeCap = StrokeCap.round;

      // Calculate line progress for outlined state (same timing as filled)
      double line1Progress = animationProgress > 0.0 ? _calculateLineProgress(animationProgress, 0.0, 0.467) : 1.0;
      double line2Progress = animationProgress > 0.0 ? _calculateLineProgress(animationProgress, 0.05, 0.517) : 1.0;  
      double line3Progress = animationProgress > 0.0 ? _calculateLineProgress(animationProgress, 0.1, 0.567) : 1.0;

      // First text line (with bounce and progressive drawing)
      if (line1Progress > 0.0) {
        final line1EndX = 161.473 * scaleX + (177.057 * scaleX * line1Progress);
        canvas.drawLine(
          Offset(161.473 * scaleX, (244.586 * scaleY) + bounceOffset), // Start with bounce
          Offset(line1EndX, (244.586 * scaleY) + bounceOffset),        // End with progressive length
          textPaint,
        );
      }

      // Second text line (with bounce and progressive drawing)
      if (line2Progress > 0.0) {
        final line2EndX = 161.473 * scaleX + (177.057 * scaleX * line2Progress);
        canvas.drawLine(
          Offset(161.473 * scaleX, (302.285 * scaleY) + bounceOffset), // Start with bounce
          Offset(line2EndX, (302.285 * scaleY) + bounceOffset),        // End with progressive length
          textPaint,
        );
      }

      // Third text line (shorter, with bounce and progressive drawing)
      if (line3Progress > 0.0) {
        final line3EndX = 161.473 * scaleX + (72.905 * scaleX * line3Progress);
        canvas.drawLine(
          Offset(161.473 * scaleX, (359.359 * scaleY) + bounceOffset), // Start with bounce
          Offset(line3EndX, (359.359 * scaleY) + bounceOffset),        // End with progressive length (shorter)
          textPaint,
        );
      }
    }
  }

  /// Easing function for smooth animations
  double _easeInOut(double t) {
    return t < 0.5 ? 2 * t * t : -1 + (4 - 2 * t) * t;
  }

  /// Calculate progress for individual text lines drawing animation
  /// [progress] Overall animation progress (0.0 to 1.0)
  /// [startTime] When this line starts drawing (0.0 to 1.0)  
  /// [endTime] When this line finishes drawing (0.0 to 1.0)
  double _calculateLineProgress(double progress, double startTime, double endTime) {
    if (progress < startTime) {
      return 0.0; // Not started yet
    } else if (progress > endTime) {
      return 1.0; // Fully drawn
    } else {
      // Drawing in progress - smooth progression
      double phaseProgress = (progress - startTime) / (endTime - startTime);
      return _easeInOut(phaseProgress);
    }
  }

  @override
  bool shouldRepaint(covariant CustomPainter oldDelegate) {
    return oldDelegate is TasksIconPainter && 
           (oldDelegate.isFilled != isFilled || 
            oldDelegate.backgroundColor != backgroundColor ||
            oldDelegate.animationProgress != animationProgress);
  }
}

/// Main dashboard screen with bottom navigation between different app sections
/// This is a StatefulWidget because it manages navigation state and data loading
class DashboardScreen extends StatefulWidget {
  // Constructor with optional key for widget identification
  const DashboardScreen({super.key});

  /// Creates the mutable state object for this widget
  /// @return State object managing dashboard navigation and data loading
  @override
  State<DashboardScreen> createState() => _DashboardScreenState();
}

/// Private state class managing bottom navigation and data initialization
/// Handles tab switching between Dashboard, Planner, Notes, Decks, and Progress
class _DashboardScreenState extends State<DashboardScreen> with TickerProviderStateMixin {
  /// Widget initialization lifecycle method
  /// Called once when the widget is first created
  @override
  void initState() {
    super.initState(); // Call parent initialization

    // Schedule data loading to happen after the first frame is built
    // This prevents blocking the UI during initial render
    WidgetsBinding.instance.addPostFrameCallback((_) {
      _loadData(); // Load all app data asynchronously
    });
  }

  /// Loads data from all providers concurrently to populate the dashboard
  /// Called after the widget is built to avoid blocking initial UI render
  /// Uses Future.wait to load all data sources in parallel for better performance
  Future<void> _loadData() async {
    // Get provider instances without listening to changes (data loading only)
    final taskProvider =
        Provider.of<TaskProvider>(context, listen: false); // Task data access
    final deckProvider =
        Provider.of<DeckProvider>(context, listen: false); // Deck data access
    final petProvider =
        Provider.of<PetProvider>(context, listen: false); // Pet data access
    final srsProvider =
        Provider.of<SRSProvider>(context, listen: false); // SRS data access
    final questProvider = Provider.of<DailyQuestProvider>(context,
        listen: false); // Daily quest data access
    final aiProvider = Provider.of<StudyPalsAIProvider>(context,
        listen: false); // AI provider access
    final notificationProvider = Provider.of<NotificationProvider>(context,
        listen: false); // Notification system access

    // Auto-configure Google AI upon dashboard initialization
    try {
      await aiProvider.configureAI(
        provider: AIProvider.google,
          apiKey: 'AIzaSyCqWTq-SFuam7FTMe2OVcAiriqleRrf30Q',
          //apiKey: 'AIzaSyAasLmobMCyBiDAm3x9PqT11WX5ck3OhMA',
      );
      debugPrint('Google AI automatically configured on dashboard load');
    } catch (e) {
      debugPrint('Failed to auto-configure AI on dashboard load: $e');
    }

    // Load all data sources concurrently using Future.wait for better performance
    // If one fails, others can still complete successfully
    await Future.wait([
      taskProvider.loadTasks(), // Load all tasks from database
      deckProvider.loadDecks(), // Load all flashcard decks from database
      petProvider.loadPet(), // Load virtual pet data from database
      srsProvider
          .loadReviews(), // Load spaced repetition review data from database
      questProvider
          .loadTodaysQuests(), // Load daily quests and generate if needed
      notificationProvider.loadNotifications(), // Load existing notifications
    ]);

    // Set up quest completion callback for notifications
    questProvider.setQuestCompletionCallback((quest) {
      notificationProvider.notifyQuestCompleted(quest);
    });

    // Generate quiz and review notifications based on loaded data
    try {
      await notificationProvider.checkQuizNotifications(
        quests: questProvider.quests,
        dueCards: srsProvider.dueReviews,
      );
      debugPrint('Checked and generated quiz notifications');
    } catch (e) {
      debugPrint('Error generating notifications: $e');
    }
  }

  /// Builds the dashboard screen with bottom navigation
  /// @param context - Build context containing theme and navigation information
  /// @return Widget tree representing the dashboard with navigation
  @override
  Widget build(BuildContext context) {
    return Scaffold(
      // Display only the dashboard home screen (no more navigation)
      body: DashboardHome(onNavigate: (index) {
        // Handle navigation by opening different screens directly
        switch (index) {
          case 1: // Planner
            Navigator.of(context).push(
              MaterialPageRoute(
                  builder: (context) => const UnifiedPlannerScreen()),
            );
            break;
          case 2: // Notes
            Navigator.of(context).push(
              MaterialPageRoute(builder: (context) => const NotesScreen()),
            );
            break;
          case 3: // Decks
            Navigator.of(context).push(
              MaterialPageRoute(builder: (context) => const DecksScreen()),
            );
            break;
          case 4: // Progress
            Navigator.of(context).push(
              MaterialPageRoute(builder: (context) => const ProgressScreen()),
            );
            break;
        }
      }),
    );
  }
}

/// Main dashboard home screen displaying key app widgets
/// Shows virtual pet, today's tasks, due cards, and quick statistics
class DashboardHome extends StatefulWidget {
  final Function(int)? onNavigate;

  // Constructor with optional key for widget identification
  const DashboardHome({super.key, this.onNavigate});

  @override
  State<DashboardHome> createState() => _DashboardHomeState();
}

class _DashboardHomeState extends State<DashboardHome>
    with TickerProviderStateMixin {
  late TabController _tabController;
  int _selectedTabIndex = 0;
  
  // Animation controllers for each navigation button
  late List<AnimationController> _iconAnimationControllers;
  late List<Animation<double>> _scaleAnimations;
  late List<Animation<double>> _bounceAnimations; // For vertical bounce effect
  
  // Animation controller for Stats button bar chart transition
  late AnimationController _statsIconController;
  late Animation<double> _statsIconAnimation;
  
  // Animation controller for Settings button gear rotation
  late AnimationController _settingsIconController;
  late Animation<double> _settingsRotationAnimation;
  
  // Animation controller for Home button hover-pinch effect
  late AnimationController _homeIconController;
  late Animation<double> _homeIconAnimation;
  
  // Animation controller for Pet button paws hover-pinch effect
  late AnimationController _petIconController;
  late Animation<double> _petIconAnimation;
  
  // Animation controller for Tasks button clipboard animation
  late AnimationController _tasksAnimationController;
  late Animation<double> _tasksAnimation;

  @override
  void initState() {
    super.initState();
    _tabController = TabController(length: 4, vsync: this);
    _tabController.addListener(() {
      // Animate icons when tab changes
      _animateTabChange(_selectedTabIndex, _tabController.index);
      setState(() {
        _selectedTabIndex = _tabController.index;
      });
    });

    // Initialize animation controllers for each navigation button (4 buttons)
    _iconAnimationControllers = List.generate(
      4,
      (index) => AnimationController(
        duration: const Duration(milliseconds: 400), // Slightly shorter for subtlety
        vsync: this,
      ),
    );

    // Initialize Stats icon animation controller (for bar chart pinch effect)
    _statsIconController = AnimationController(
      duration: const Duration(milliseconds: 1000), // 60 frames at 60fps = 1000ms
      vsync: this,
    );
    _statsIconAnimation = Tween<double>(
      begin: 0.0,
      end: 1.0,
    ).animate(CurvedAnimation(
      parent: _statsIconController,
      curve: Curves.easeInOut,
    ));

    // Initialize Settings icon animation controller
    _settingsIconController = AnimationController(
      duration: const Duration(milliseconds: 1000), // 1 second (60 frames at 60fps)
      vsync: this,
    );
    // Create complex rotation animation matching Lottie keyframes
    _settingsRotationAnimation = TweenSequence<double>([
      // 0-16 frames: 0° to 64°
      TweenSequenceItem(
        tween: Tween<double>(begin: 0.0, end: 64/360).chain(CurveTween(curve: Curves.easeOut)),
        weight: 27, // 16/60 * 100 ≈ 27%
      ),
      // 16-25 frames: 64° to 60° (slight back)
      TweenSequenceItem(
        tween: Tween<double>(begin: 64/360, end: 60/360).chain(CurveTween(curve: Curves.easeInOut)),
        weight: 15, // 9/60 * 100 = 15%
      ),
      // 25-32 frames: hold at 60°
      TweenSequenceItem(
        tween: Tween<double>(begin: 60/360, end: 60/360),
        weight: 12, // 7/60 * 100 ≈ 12%
      ),
      // 32-48 frames: 60° to 124°
      TweenSequenceItem(
        tween: Tween<double>(begin: 60/360, end: 124/360).chain(CurveTween(curve: Curves.easeInOut)),
        weight: 27, // 16/60 * 100 ≈ 27%
      ),
      // 48-57 frames: 124° to 120° (settle)
      TweenSequenceItem(
        tween: Tween<double>(begin: 124/360, end: 120/360).chain(CurveTween(curve: Curves.easeOut)),
        weight: 19, // 9/60 * 100 ≈ 15%, remaining 4% for balance
      ),
    ]).animate(_settingsIconController);

    // Initialize Home icon hover-pinch animation controller
    _homeIconController = AnimationController(
      duration: const Duration(milliseconds: 1000), // 1 second to match Lottie
      vsync: this,
    );
    _homeIconAnimation = Tween<double>(
      begin: 0.0,
      end: 1.0,
    ).animate(CurvedAnimation(
      parent: _homeIconController,
      curve: Curves.easeInOut,
    ));

    // Initialize Pet icon paws hover-pinch animation controller
    _petIconController = AnimationController(
      duration: const Duration(milliseconds: 1000), // 1 second to match Lottie (60 frames at 60fps)
      vsync: this,
    );
    _petIconAnimation = Tween<double>(
      begin: 0.0,
      end: 1.0,
    ).animate(CurvedAnimation(
      parent: _petIconController,
      curve: Curves.easeInOut,
    ));

    // Initialize Tasks icon clipboard animation controller
    _tasksAnimationController = AnimationController(
      duration: const Duration(milliseconds: 1000), // 1 second animation (60 frames at 60fps)
      vsync: this,
    );
    _tasksAnimation = Tween<double>(
      begin: 0.0,
      end: 1.0,
    ).animate(CurvedAnimation(
      parent: _tasksAnimationController,
      curve: Curves.easeInOut,
    ));

    // Create subtle scale animations (very light growth)
    _scaleAnimations = _iconAnimationControllers.map(
      (controller) => Tween<double>(
        begin: 1.0,
        end: 1.08, // Much smaller scale increase
      ).animate(CurvedAnimation(
        parent: controller,
        curve: Curves.easeOut, // Smooth ease out
      )),
    ).toList();

    // Create vertical bounce animations (upward movement)
    _bounceAnimations = _iconAnimationControllers.map(
      (controller) => Tween<double>(
        begin: 0.0,
        end: -3.0, // Negative value for upward movement (3 pixels up)
      ).animate(CurvedAnimation(
        parent: controller,
        curve: Curves.bounceOut, // Bounce effect for vertical movement
      )),
    ).toList();

    // Start with first tab selected
    _iconAnimationControllers[0].forward();
    _homeIconController.forward(); // Start home animation since it's the default tab
  }

  /// Animate transition between tabs
  void _animateTabChange(int oldIndex, int newIndex) {
    // Reverse animation for previously selected tab
    _iconAnimationControllers[oldIndex].reverse();
    // Forward animation for newly selected tab
    _iconAnimationControllers[newIndex].forward();
    
    // Special handling for Home button (index 0)
    if (newIndex == 0) {
      _homeIconController.forward();
    } else if (oldIndex == 0) {
      _homeIconController.reverse();
    }
    
    // Special handling for Tasks button (index 1)
    if (newIndex == 1) {
      _tasksAnimationController.forward();
      // Add repeating animation for tasks when selected
      _tasksAnimationController.addStatusListener(_onTasksAnimationStatusChanged);
    } else if (oldIndex == 1) {
      _tasksAnimationController.removeStatusListener(_onTasksAnimationStatusChanged);
      _tasksAnimationController.reverse();
    }
    
    // Special handling for Stats button (index 2)
    if (newIndex == 2) {
      _statsIconController.forward();
    } else if (oldIndex == 2) {
      _statsIconController.reverse();
    }
    
    // Special handling for Pet button (index 3)
    if (newIndex == 3) {
      _petIconController.forward();
    } else if (oldIndex == 3) {
      _petIconController.reverse();
    }
  }

  /// Handle tasks animation completion to create repeating effect when selected
  void _onTasksAnimationStatusChanged(AnimationStatus status) {
    if (status == AnimationStatus.completed && _selectedTabIndex == 1) {
      // Wait a bit then restart animation for subtle repeating effect
      Future.delayed(const Duration(seconds: 3), () {
        if (_selectedTabIndex == 1 && mounted) {
          _tasksAnimationController.reset();
          _tasksAnimationController.forward();
        }
      });
    }
  }

  @override
  void dispose() {
    _tabController.dispose();
    // Dispose all animation controllers
    for (var controller in _iconAnimationControllers) {
      controller.dispose();
    }
    _statsIconController.dispose();
    _settingsIconController.dispose();
    _homeIconController.dispose();
    _petIconController.dispose();
    _tasksAnimationController.dispose();
    super.dispose();
  }

  /// Builds the app bar action buttons (notifications, settings, and logout)
  /// Separated into method to keep build method clean and organized
  /// @param context - Build context for navigation and state access
  /// @return List of IconButton widgets for the app bar actions
  List<Widget> _buildAppBarActions(BuildContext context) {
    return [
      // Test notification button (temporary for demo)
      IconButton(
        icon: const Icon(Icons.add_alert, color: Colors.orange),
        tooltip: 'Add Test Notification',
        onPressed: () => _addTestNotification(context),
      ),

      // LinkedIn-style notification bell with unread count badge
      const NotificationBellIcon(),

<<<<<<< HEAD
      // AI System Test button - validates AI features
      IconButton(
        icon: const Icon(Icons.psychology, color: Colors.orange), 
        tooltip: 'AI System Validation',
        onPressed: () {
          // Navigate to AI system test screen
          Navigator.of(context).push(
            MaterialPageRoute(
              builder: (context) => AISystemTestScreen(),
            ),
          );
        },
      ),

      // Settings button - opens app configuration panel
      IconButton(
        icon: const Icon(Icons.settings), // Gear icon for settings
        onPressed: () {
          // Navigate to settings screen
          Navigator.of(context).push(
            MaterialPageRoute(
              builder: (context) => const SettingsScreen(),
            ),
          );
        },
      ),
=======
      // Settings button - opens app configuration panel with gear rotation animation
      _buildAnimatedSettingsButton(context),
>>>>>>> 311fad8e

      // Logout button - signs out the current user
      IconButton(
        icon: const Icon(Icons.logout), // Logout icon
        onPressed: () async {
          // Confirm logout with user
          final shouldLogout = await showDialog<bool>(
            context: context,
            builder: (context) => AlertDialog(
              title: const Text('Sign Out'),
              content: const Text('Are you sure you want to sign out?'),
              actions: [
                TextButton(
                  onPressed: () => Navigator.of(context).pop(false),
                  child: const Text('Cancel'),
                ),
                TextButton(
                  onPressed: () => Navigator.of(context).pop(true),
                  child: const Text('Sign Out'),
                ),
              ],
            ),
          );

          if (shouldLogout == true && context.mounted) {
            // Sign out the user through AppState
            await Provider.of<AppState>(context, listen: false).logout();
          }
        },
      ),
    ];
  }

  /// Adds a test notification to demonstrate the notification bell states
  void _addTestNotification(BuildContext context) {
    final notificationProvider = Provider.of<NotificationProvider>(context, listen: false);
    
    final testNotification = AppNotification(
      id: DateTime.now().millisecondsSinceEpoch.toString(),
      title: 'Test Notification',
      message: 'This is a test notification to showcase the animated bell icon states.',
      type: NotificationType.system,
      createdAt: DateTime.now(),
      isRead: false,
    );
    
    notificationProvider.addNotification(testNotification);
    
    // Show confirmation
    ScaffoldMessenger.of(context).showSnackBar(
      const SnackBar(
        content: Text('Test notification added! Check the notification bell animation.'),
        duration: Duration(seconds: 2),
      ),
    );
  }

  /// Builds animated settings button with gear rotation effect
  Widget _buildAnimatedSettingsButton(BuildContext context) {
    return AnimatedBuilder(
      animation: _settingsRotationAnimation,
      builder: (context, child) {
        return IconButton(
          icon: Transform.rotate(
            angle: _settingsRotationAnimation.value * 2 * 3.14159, // Convert to radians
            child: CustomPaint(
              size: const Size(24, 24),
              painter: SettingsGearPainter(
                color: Theme.of(context).iconTheme.color,
              ),
            ),
          ),
          onPressed: () {
            // Trigger gear rotation animation
            _settingsIconController.forward().then((_) {
              // Reset animation after completion
              _settingsIconController.reset();
            });
            
            // Navigate to settings screen
            Navigator.of(context).push(
              MaterialPageRoute(
                builder: (context) => const SettingsScreen(),
              ),
            );
          },
        );
      },
    );
  }

  /// Builds the main dashboard content with app widgets
  /// @param context - Build context containing theme and navigation information
  /// @return Widget tree representing the dashboard home screen
  @override
  Widget build(BuildContext context) {
    return Scaffold(
      body: AnimatedParticleBackground(
        gradientColors: const [
          Color(0xFF515B9B), // Lighter blue-purple from Figma
          Color(0xFF1C1F35), // Darker blue-gray from Figma
        ],
        particleCount: 60,
        child: TabBarView(
          controller: _tabController,
          children: [
            // Home tab - responsive dashboard content
            SafeArea(
              child: Column(
                crossAxisAlignment: CrossAxisAlignment.start,
                children: [
                  // Header with padding
                  SizedBox(
                    height: MediaQuery.of(context).size.height * 0.1,
                    child: Padding(
                      padding: const EdgeInsets.all(16),
                      child: _buildHeader(context),
                    ),
                  ),

                  // Horizontal divider line - full width
                  Container(
                    width: double.infinity,
                    height: 3.0, // Thicker line
                    color: const Color(0xFFF8B67F),
                  ),

                  // Content section with padding
                  Expanded(
                    child: Padding(
                      padding: const EdgeInsets.all(16),
                      child: Column(
                        children: [
                          // Flexible calendar section
                          Expanded(
                            flex: 2,
                            child: _buildCalendarSection(context),
                          ),

                          const SizedBox(height: 8),

                          // Flexible cards row
                          Expanded(
                            flex: 1,
                            child: _buildCardsAndNotesRow(context),
                          ),

                          const SizedBox(height: 8),

                          // Flexible AI assistant section
                          Expanded(
                            flex: 2,
                            child: Container(
                              margin: const EdgeInsets.only(top: 32, left: 20, right: 20),
                              child: const AIAssistantWidget(),
                            ),
                          ),

                          const SizedBox(height: 8),
                        ],
                      ),
                    ),
                  ),
                ],
              ),
            ),
            // Tasks tab
            _buildTasksTab(),
            // Stats tab
            _buildStatsTab(),
            // Pet tab
            _buildPetTab(),
          ],
        ),
      ),
      bottomNavigationBar: Column(
        mainAxisSize: MainAxisSize.min,
        children: [
          // Horizontal divider line
          Container(
            height: 1,
            color: const Color(0xFFF8B67F),
          ),
          // Navigation bar container
          Container(
            decoration: BoxDecoration(
              color: const Color(0xFF2A3050),
              border: Border(
                top: BorderSide(color: const Color(0xFFF8B67F), width: 1),
              ),
              boxShadow: [
                BoxShadow(
                  color: Colors.black.withOpacity(0.25),
                  blurRadius: 10,
                  spreadRadius: 0,
                  offset: const Offset(0, -4),
                ),
                BoxShadow(
                  color: Colors.black.withOpacity(0.12),
                  blurRadius: 5,
                  spreadRadius: 0,
                  offset: const Offset(0, -2),
                ),
              ],
            ),
            child: Padding(
              padding: const EdgeInsets.symmetric(horizontal: 16, vertical: 8),
              child: Row(
                mainAxisAlignment: MainAxisAlignment.spaceEvenly,
                children: [
                  _buildNavButton(
                    context,
                    index: 0,
                    icon: Icons.home,
                    label: 'Home',
                    isSelected: _selectedTabIndex == 0,
                    onTap: () => _tabController.animateTo(0),
                  ),
                  _buildNavButton(
                    context,
                    index: 1,
                    icon: _selectedTabIndex == 1 ? Icons.assignment : Icons.assignment_outlined,
                    label: 'Tasks',
                    isSelected: _selectedTabIndex == 1,
                    onTap: () => _tabController.animateTo(1),
                  ),
                  _buildNavButton(
                    context,
                    index: 2,
                    icon: Icons.bar_chart,
                    label: 'Stats',
                    isSelected: _selectedTabIndex == 2,
                    onTap: () => _tabController.animateTo(2),
                  ),
                  _buildNavButton(
                    context,
                    index: 3,
                    icon: Icons.pets,
                    label: 'Pet',
                    isSelected: _selectedTabIndex == 3,
                    onTap: () => _tabController.animateTo(3),
                  ),
                ],
              ),
            ),
          ),
        ],
      ),
    );
  }

  /// Build the header section with greeting and action buttons
  Widget _buildHeader(BuildContext context) {
    return Row(
      children: [
        // Hamburger menu at the top left
        const ModernHamburgerMenu(),
        const SizedBox(width: 12),

        // Main content
        Expanded(
          child: Text(
            'Study Pals',
            style: Theme.of(context).textTheme.headlineMedium?.copyWith(
                  fontWeight: FontWeight.bold,
                ),
            overflow: TextOverflow.ellipsis,
            maxLines: 1,
          ),
        ),

        // Action buttons on the right
        Row(
          mainAxisSize: MainAxisSize.min,
          children: _buildAppBarActions(context),
        ),
      ],
    );
  }

  /// Build the calendar section matching the attached image layout
  Widget _buildCalendarSection(BuildContext context) {
    return InkWell(
      onTap: () {
        // Navigate to enhanced calendar when calendar section is tapped
        Navigator.push(
          context,
          MaterialPageRoute(
            builder: (context) => const UnifiedPlannerScreen(),
          ),
        );
      },
      borderRadius: BorderRadius.circular(16),
      child: Container(
        margin: const EdgeInsets.symmetric(horizontal: 20),
        decoration: BoxDecoration(
          color: const Color(0xFF2A3050),
          borderRadius: Theme.of(context).cardTheme.shape
                  is RoundedRectangleBorder
              ? (Theme.of(context).cardTheme.shape as RoundedRectangleBorder)
                  .borderRadius
              : BorderRadius.circular(16),
          border: Border.all(
            color: const Color(0xFFF8B67F),
            width: 2,
          ),
          boxShadow: [
            BoxShadow(
              color: Colors.black.withValues(alpha: 0.15),
              blurRadius: 8,
              spreadRadius: 0,
              offset: const Offset(0, 3),
            ),
            BoxShadow(
              color: Colors.black.withValues(alpha: 0.08),
              blurRadius: 4,
              spreadRadius: 0,
              offset: const Offset(0, 1),
            ),
          ],
        ),
        child: Padding(
          padding: const EdgeInsets.all(16),
          child: Column(
            crossAxisAlignment: CrossAxisAlignment.start,
            children: [
              // Month navigation header
              Row(
                mainAxisAlignment: MainAxisAlignment.spaceBetween,
                children: [
                  Icon(
                    Icons.chevron_left,
                    color: Theme.of(context)
                        .colorScheme
                        .onSurface
                        .withValues(alpha: 0.7),
                    size: 20,
                  ),
                  Text(
                    'SEPTEMBER',
                    style: Theme.of(context)
                        .textTheme
                        .titleMedium
                        ?.copyWith(
                          color: Theme.of(context).colorScheme.onSurface,
                          fontWeight: FontWeight.w600,
                          letterSpacing: 1.0,
                        ),
                  ),
                  Icon(
                    Icons.chevron_right,
                    color: Theme.of(context)
                        .colorScheme
                        .onSurface
                        .withValues(alpha: 0.7),
                    size: 20,
                  ),
                ],
              ),
              const SizedBox(height: 16),

              // Calendar grid
              Expanded(
                child: SingleChildScrollView(
                  child: _buildCalendarGrid(context),
                ),
              ),
            ],
          ),
        ),
      ),
    );
  }

  /// Build the calendar grid matching the image
  Widget _buildCalendarGrid(BuildContext context) {
    final now = DateTime.now();
    final firstDayOfMonth = DateTime(now.year, now.month, 1);
    final lastDayOfMonth = DateTime(now.year, now.month + 1, 0);
    final daysInMonth = lastDayOfMonth.day;
    final startWeekday = firstDayOfMonth.weekday % 7; // Sunday = 0

    // Week day headers
    const weekDays = ['S', 'M', 'T', 'W', 'T', 'F', 'S'];

    return Column(
      children: [
        // Week day headers
        Row(
          mainAxisAlignment: MainAxisAlignment.spaceBetween,
          children: weekDays
              .map(
                (day) => Expanded(
                  child: Text(
                    day,
                    textAlign: TextAlign.center,
                    style: Theme.of(context).textTheme.labelSmall?.copyWith(
                          color: const Color(
                              0xFFF8B67F), // Match Flash Cards border color
                          fontWeight: FontWeight
                              .w600, // Slightly bolder to match button styling
                        ),
                  ),
                ),
              )
              .toList(),
        ),
        const SizedBox(height: 4),

        // Calendar days grid
        ...List.generate((daysInMonth + startWeekday + 6) ~/ 7, (weekIndex) {
          final isLastWeek =
              weekIndex == ((daysInMonth + startWeekday + 6) ~/ 7) - 1;

          return Column(
            children: [
              Padding(
                padding: const EdgeInsets.symmetric(vertical: 2),
                child: Row(
                  mainAxisAlignment: MainAxisAlignment.spaceBetween,
                  children: List.generate(7, (dayIndex) {
                    final dayNumber =
                        weekIndex * 7 + dayIndex - startWeekday + 1;
                    final isCurrentMonth =
                        dayNumber > 0 && dayNumber <= daysInMonth;
                    final isToday = isCurrentMonth && dayNumber == now.day;

                    return Expanded(
                      child: SizedBox(
                        height: 28,
                        child: isCurrentMonth
                            ? InkWell(
                                onTap: () {
                                  // Navigate to enhanced calendar when day is tapped
                                  Navigator.push(
                                    context,
                                    MaterialPageRoute(
                                      builder: (context) =>
                                          const UnifiedPlannerScreen(),
                                    ),
                                  );
                                },
                                borderRadius: BorderRadius.circular(6),
                                child: Container(
                                  margin:
                                      const EdgeInsets.symmetric(horizontal: 2),
                                  decoration: BoxDecoration(
                                    color: isToday
                                        ? const Color(0xFFF8B67F)
                                        : Colors.transparent,
                                    borderRadius: BorderRadius.circular(6),
                                  ),
                                  child: Center(
                                    child: Text(
                                      dayNumber.toString(),
                                      style: Theme.of(context)
                                          .textTheme
                                          .labelMedium
                                          ?.copyWith(
                                            color: isToday
                                                ? Theme.of(context)
                                                    .colorScheme
                                                    .onPrimary
                                                : Theme.of(context)
                                                    .colorScheme
                                                    .onSurface,
                                            fontWeight: isToday
                                                ? FontWeight.bold
                                                : FontWeight.normal,
                                          ),
                                    ),
                                  ),
                                ),
                              )
                            : const SizedBox(),
                      ),
                    );
                  }),
                ),
              ),
              // Add horizontal line after each row except the last one
              if (!isLastWeek)
                Container(
                  height: 1,
                  margin: const EdgeInsets.symmetric(vertical: 2),
                  decoration: BoxDecoration(
                    color: Theme.of(context)
                        .colorScheme
                        .outline
                        .withValues(alpha: 0.3),
                  ),
                ),
            ],
          );
        }),
      ],
    );
  }

  /// Build flash cards and notes row with login screen styling
  Widget _buildCardsAndNotesRow(BuildContext context) {
    return Container(
      margin: const EdgeInsets.only(top: 12),
      child: Row(
        children: [
        // Flash Cards section
        Expanded(
          child: Container(
            height: 120,
            margin: const EdgeInsets.symmetric(horizontal: 20),
            decoration: BoxDecoration(
              color: const Color(0xFF2A3050),
              borderRadius:
                  Theme.of(context).cardTheme.shape is RoundedRectangleBorder
                      ? (Theme.of(context).cardTheme.shape
                              as RoundedRectangleBorder)
                          .borderRadius
                      : BorderRadius.circular(16),
              border: Border.all(
                color: const Color(0xFFF8B67F),
                width: 2,
              ),
              boxShadow: [
                BoxShadow(
                  color: Colors.black.withValues(alpha: 0.15),
                  blurRadius: 8,
                  spreadRadius: 0,
                  offset: const Offset(0, 3),
                ),
                BoxShadow(
                  color: Colors.black.withValues(alpha: 0.08),
                  blurRadius: 4,
                  spreadRadius: 0,
                  offset: const Offset(0, 1),
                ),
              ],
            ),
            child: Material(
              color: Colors.transparent,
              child: InkWell(
                onTap: () {
                  // Navigate to flash cards
                  widget.onNavigate?.call(3); // Decks tab
                },
                borderRadius: BorderRadius.circular(14),
                child: Container(
                  padding: const EdgeInsets.all(12),
                  child: Column(
                    crossAxisAlignment: CrossAxisAlignment.center,
                    mainAxisAlignment: MainAxisAlignment.center,
                    children: [
                      Text(
                        'Flash Cards',
                        style: Theme.of(context)
                            .textTheme
                            .titleMedium
                            ?.copyWith(
                              fontWeight: FontWeight.bold,
                              color: Theme.of(context).colorScheme.onSurface,
                            ),
                      ),
                      const SizedBox(height: 8),
                      Container(
                        padding: const EdgeInsets.all(10),
                        decoration: BoxDecoration(
                          color: const Color(0xFFF8B67F),
                          borderRadius: BorderRadius.circular(12),
                          boxShadow: [
                            BoxShadow(
                              color: const Color(0xFFF8B67F)
                                  .withValues(alpha: 0.3),
                              blurRadius: 4,
                              offset: const Offset(0, 2),
                            ),
                          ],
                        ),
                        child: const Icon(
                          Icons.style,
                          size: 20,
                          color: Colors.white,
                        ),
                      ),
                    ],
                  ),
                ),
              ),
            ),
          ),
        ),

        const SizedBox(width: 16),

        // Notes section
        Expanded(
          child: Container(
            height: 120,
            margin: const EdgeInsets.symmetric(horizontal: 20),
            decoration: BoxDecoration(
              color: const Color(0xFF2A3050),
              borderRadius:
                  Theme.of(context).cardTheme.shape is RoundedRectangleBorder
                      ? (Theme.of(context).cardTheme.shape
                              as RoundedRectangleBorder)
                          .borderRadius
                      : BorderRadius.circular(16),
              border: Border.all(
                color: const Color(0xFFF8B67F),
                width: 2,
              ),
              boxShadow: [
                BoxShadow(
                  color: Colors.black.withValues(alpha: 0.15),
                  blurRadius: 8,
                  spreadRadius: 0,
                  offset: const Offset(0, 3),
                ),
                BoxShadow(
                  color: Colors.black.withValues(alpha: 0.08),
                  blurRadius: 4,
                  spreadRadius: 0,
                  offset: const Offset(0, 1),
                ),
              ],
            ),
            child: Material(
              color: Colors.transparent,
              child: InkWell(
                onTap: () {
                  // Navigate to notes
                  widget.onNavigate?.call(2); // Notes tab
                },
                borderRadius: BorderRadius.circular(14),
                child: Container(
                  padding: const EdgeInsets.all(12),
                  child: Column(
                    crossAxisAlignment: CrossAxisAlignment.center,
                    mainAxisAlignment: MainAxisAlignment.center,
                    children: [
                      Text(
                        'Notes',
                        style: Theme.of(context)
                            .textTheme
                            .titleMedium
                            ?.copyWith(
                              fontWeight: FontWeight.bold,
                              color: Theme.of(context).colorScheme.onSurface,
                            ),
                      ),
                      const SizedBox(height: 8),
                      Container(
                        padding: const EdgeInsets.all(10),
                        decoration: BoxDecoration(
                          color: const Color(0xFFF8B67F),
                          borderRadius: BorderRadius.circular(12),
                          boxShadow: [
                            BoxShadow(
                              color: const Color(0xFFF8B67F)
                                  .withValues(alpha: 0.3),
                              blurRadius: 4,
                              offset: const Offset(0, 2),
                            ),
                          ],
                        ),
                        child: const Icon(
                          Icons.note_alt,
                          size: 20,
                          color: Colors.white,
                        ),
                      ),
                    ],
                  ),
                ),
              ),
            ),
          ),
        ),
      ]),
    );
  }

  /// Build Tasks tab content
  Widget _buildTasksTab() {
    return SafeArea(
      child: Column(
        children: [
          // Header
          Container(
            padding: const EdgeInsets.all(16),
            child: Row(
              children: [
                Text(
                  'Tasks',
                  style: Theme.of(context).textTheme.headlineMedium?.copyWith(
                        fontWeight: FontWeight.bold,
                      ),
                ),
                const Spacer(),
                IconButton(
                  icon: const Icon(Icons.add),
                  onPressed: () => _showCreateTaskDialog(context),
                ),
              ],
            ),
          ),
          // Tasks list
          Expanded(
            child: Consumer<TaskProvider>(
              builder: (context, taskProvider, child) {
                if (taskProvider.isLoading) {
                  return const Center(child: CircularProgressIndicator());
                }

                final tasks = taskProvider.tasks;
                if (tasks.isEmpty) {
                  return const Center(
                    child: Column(
                      mainAxisAlignment: MainAxisAlignment.center,
                      children: [
                        Icon(Icons.task_alt, size: 64, color: Colors.grey),
                        SizedBox(height: 16),
                        Text('No tasks yet'),
                        Text('Create your first task!'),
                      ],
                    ),
                  );
                }

                return ListView.builder(
                  padding: const EdgeInsets.symmetric(horizontal: 16),
                  itemCount: tasks.length,
                  itemBuilder: (context, index) {
                    final task = tasks[index];
                    return _buildSimpleTaskCard(task);
                  },
                );
              },
            ),
          ),
        ],
      ),
    );
  }

  /// Build Stats tab content
  Widget _buildStatsTab() {
    return SafeArea(
      child: SingleChildScrollView(
        padding: const EdgeInsets.all(16),
        child: Column(
          crossAxisAlignment: CrossAxisAlignment.start,
          children: [
            Text(
              'Statistics',
              style: Theme.of(context).textTheme.headlineMedium?.copyWith(
                    fontWeight: FontWeight.bold,
                  ),
            ),
            const SizedBox(height: 20),
            // Study stats cards
            Row(
              children: [
                Expanded(
                  child: _buildStatCard(
                    context,
                    'Cards Studied',
                    '150',
                    Icons.style,
                    Colors.blue,
                  ),
                ),
                const SizedBox(width: 16),
                Expanded(
                  child: _buildStatCard(
                    context,
                    'Study Streak',
                    '7 days',
                    Icons.local_fire_department,
                    Colors.orange,
                  ),
                ),
              ],
            ),
            const SizedBox(height: 16),
            Row(
              children: [
                Expanded(
                  child: _buildStatCard(
                    context,
                    'Tasks Done',
                    '23',
                    Icons.task_alt,
                    Colors.green,
                  ),
                ),
                const SizedBox(width: 16),
                Expanded(
                  child: _buildStatCard(
                    context,
                    'Notes Created',
                    '45',
                    Icons.note,
                    Colors.purple,
                  ),
                ),
              ],
            ),
          ],
        ),
      ),
    );
  }

  /// Build Pet tab content
  Widget _buildPetTab() {
    return SafeArea(
      child: Consumer<PetProvider>(
        builder: (context, petProvider, child) {
          final pet = petProvider.currentPet;
          
          if (pet == null) {
            return const Center(
              child: Column(
                mainAxisAlignment: MainAxisAlignment.center,
                children: [
                  CircularProgressIndicator(),
                  SizedBox(height: 16),
                  Text('Loading your Study Pal...'),
                ],
              ),
            );
          }
          
          return SingleChildScrollView(
            padding: const EdgeInsets.all(16),
            child: Column(
              crossAxisAlignment: CrossAxisAlignment.center,
              children: [
                Text(
                  'Your Study Pal',
                  style: Theme.of(context).textTheme.headlineMedium?.copyWith(
                        fontWeight: FontWeight.bold,
                      ),
                ),
                const SizedBox(height: 20),
                // Pet avatar
                Container(
                  width: 120,
                  height: 120,
                  decoration: BoxDecoration(
                    color: Theme.of(context).colorScheme.primaryContainer,
                    borderRadius: BorderRadius.circular(60),
                  ),
                  child: const Icon(
                    Icons.pets,
                    size: 60,
                    color: Colors.orange,
                  ),
                ),
                const SizedBox(height: 16),
                Text(
                  'Level ${pet.level}',
                  style: Theme.of(context).textTheme.headlineSmall?.copyWith(
                        fontWeight: FontWeight.bold,
                      ),
                ),
                const SizedBox(height: 8),
                Text(
                  '${pet.xp}/${pet.xpForNextLevel} XP',
                  style: Theme.of(context).textTheme.bodyLarge,
                ),
                const SizedBox(height: 16),
                // XP Progress bar
                LinearProgressIndicator(
                  value: pet.xp / pet.xpForNextLevel,
                  backgroundColor: Colors.grey[300],
                  valueColor: AlwaysStoppedAnimation<Color>(
                    Theme.of(context).colorScheme.primary,
                  ),
                ),
                const SizedBox(height: 20),
                Text(
                  'Keep studying to level up your pet!',
                  style: Theme.of(context).textTheme.bodyMedium,
                  textAlign: TextAlign.center,
                ),
              ],
            ),
          );
        },
      ),
    );
  }

  /// Build stat card widget
  Widget _buildStatCard(
    BuildContext context,
    String title,
    String value,
    IconData icon,
    Color color,
  ) {
    return Container(
      padding: const EdgeInsets.all(16),
      decoration: BoxDecoration(
        color: Theme.of(context).cardTheme.color,
        borderRadius: BorderRadius.circular(12),
        border: Border.all(
          color: Theme.of(context).colorScheme.outline.withValues(alpha: 0.3),
        ),
      ),
      child: Column(
        children: [
          Icon(icon, color: color, size: 32),
          const SizedBox(height: 8),
          Text(
            value,
            style: Theme.of(context).textTheme.titleLarge?.copyWith(
                  fontWeight: FontWeight.bold,
                  color: color,
                ),
          ),
          Text(
            title,
            style: Theme.of(context).textTheme.bodySmall?.copyWith(
                  color: Colors.grey[600],
                ),
            textAlign: TextAlign.center,
          ),
        ],
      ),
    );
  }

  /// Show create task dialog
  void _showCreateTaskDialog(BuildContext context) {
    ScaffoldMessenger.of(context).showSnackBar(
      const SnackBar(content: Text('Create task dialog - Coming soon!')),
    );
  }

  /// Build simple task card for dashboard
  Widget _buildSimpleTaskCard(Task task) {
    return Card(
      margin: const EdgeInsets.only(bottom: 8),
      child: ListTile(
        leading: CircleAvatar(
          backgroundColor: task.status == TaskStatus.completed
              ? Colors.green.withValues(alpha: 0.2)
              : Colors.blue.withValues(alpha: 0.2),
          child: Icon(
            task.status == TaskStatus.completed ? Icons.check : Icons.task_alt,
            color: task.status == TaskStatus.completed
                ? Colors.green
                : Colors.blue,
          ),
        ),
        title: Text(
          task.title,
          style: TextStyle(
            decoration: task.status == TaskStatus.completed
                ? TextDecoration.lineThrough
                : null,
          ),
        ),
        subtitle: Text('${task.estMinutes} min'),
        trailing: task.dueAt != null
            ? Text(
                _formatDate(task.dueAt!),
                style: TextStyle(
                  color: Colors.grey[600],
                  fontSize: 12,
                ),
              )
            : null,
      ),
    );
  }

  /// Format date for display
  String _formatDate(DateTime date) {
    final now = DateTime.now();
    final difference = now.difference(date);

    if (difference.inDays == 0) {
      return 'Today';
    } else if (difference.inDays == 1) {
      return 'Yesterday';
    } else if (difference.inDays == -1) {
      return 'Tomorrow';
    } else if (difference.inDays > 0) {
      return '${difference.inDays} days ago';
    } else {
      return '${-difference.inDays} days';
    }
  }

  /// Build individual navigation button matching the image layout with animations
  Widget _buildNavButton(
    BuildContext context, {
    required int index,
    required IconData icon,
    required String label,
    required bool isSelected,
    required VoidCallback onTap,
  }) {
    return Expanded(
      child: AnimatedBuilder(
        animation: Listenable.merge([
          _scaleAnimations[index],
          _bounceAnimations[index],
        ]),
        builder: (context, child) {
          return Transform.translate(
            offset: Offset(0, _bounceAnimations[index].value), // Vertical bounce
            child: Transform.scale(
              scale: _scaleAnimations[index].value,
              alignment: Alignment.bottomCenter, // Scale from bottom center to keep bottom anchored
              child: Material(
                color: Colors.transparent,
                child: InkWell(
                  onTap: onTap,
                  borderRadius: BorderRadius.circular(16),
                  child: Container(
                    padding: const EdgeInsets.symmetric(vertical: 16, horizontal: 10),
                    child: Column(
                      mainAxisSize: MainAxisSize.min,
                      children: [
                        // Icon container with selection styling and animations
                        AnimatedContainer(
                          duration: const Duration(milliseconds: 200),
                          curve: Curves.easeInOut,
                          padding: const EdgeInsets.all(12),
                          decoration: BoxDecoration(
                            color: const Color(0xFF2A3050),
                            borderRadius: BorderRadius.circular(16),
                            border: Border.all(
                              color: const Color(0xFFF8B67F),
                              width: isSelected ? 2 : 1,
                            ),
                            boxShadow: isSelected ? [
                              BoxShadow(
                                color: const Color(0xFFF8B67F).withValues(alpha: 0.3),
                                blurRadius: 8,
                                spreadRadius: 2,
                              ),
                            ] : null,
                          ),
                          child: _buildIconWithHollowEffect(icon, isSelected, label),
                        ),
                        const SizedBox(height: 4),
                        // Label text with animation
                        AnimatedDefaultTextStyle(
                          duration: const Duration(milliseconds: 200),
                          style: Theme.of(context).textTheme.labelSmall?.copyWith(
                                color: isSelected
                                    ? const Color(0xFFF8B67F)
                                    : Theme.of(context)
                                        .colorScheme
                                        .onSurface
                                        .withValues(alpha: 0.7),
                                fontWeight:
                                    isSelected ? FontWeight.w600 : FontWeight.w500,
                                fontSize: 11,
                              ) ?? const TextStyle(),
                          child: Text(
                            label,
                            textAlign: TextAlign.center,
                            maxLines: 1,
                            overflow: TextOverflow.ellipsis,
                          ),
                        ),
                      ],
                    ),
                  ),
                ),
              ),
            ),
          );
        },
      ),
    );
  }

  /// Build icon with hollow effect for Stats and Pet buttons when not selected
  Widget _buildIconWithHollowEffect(IconData icon, bool isSelected, String label) {
    // For Home button, use animated custom SVG painter
    if (label == 'Home') {
      return AnimatedBuilder(
        animation: _homeIconAnimation,
        builder: (context, child) {
          return CustomPaint(
            size: const Size(28, 28),
            painter: AnimatedHomeIconPainter(
              color: const Color(0xFFF8B67F),
              isFilled: isSelected,
              animationProgress: isSelected ? _homeIconAnimation.value : 0.0,
            ),
          );
        },
      );
    }
    
    if (label == 'Tasks') {
      return AnimatedBuilder(
        animation: _tasksAnimation,
        builder: (context, child) {
          return CustomPaint(
            size: const Size(28, 28),
            painter: TasksIconPainter(
              color: const Color(0xFFF8B67F),
              isFilled: isSelected, // Filled when selected, outlined when not
              strokeWidth: 1.5,
              backgroundColor: const Color(0xFF1C1F35), // Purple background for transparent effect
              animationProgress: isSelected ? _tasksAnimation.value : 0.0, // Only animate when selected
            ),
          );
        },
      );
    }
    
    // For Stats button, use animated bar chart with smooth transition
    if (label == 'Stats') {
      return AnimatedBuilder(
        animation: _statsIconAnimation,
        builder: (context, child) {
          return CustomPaint(
            size: const Size(28, 28),
            painter: AnimatedBarChartPainter(
              color: const Color(0xFFF8B67F),
              animationProgress: isSelected ? _statsIconAnimation.value : 0.0,
              strokeWidth: 1.5,
              isFilled: isSelected, // Filled when selected, outlined when not
            ),
          );
        },
      );
    }
    
    // For Pet button, use custom paw icon with animated overlay
    if (label == 'Pet') {
      return AnimatedBuilder(
        animation: _petIconAnimation,
        builder: (context, child) {
          return Stack(
            alignment: Alignment.center,
            children: [
              // Base paw icon using custom painter
              CustomPaint(
                size: const Size(32, 32),
                painter: AnimatedPawsPainter(
                  color: const Color(0xFFF8B67F),
                  animationProgress: 0.0, // No animation for base icon
                  isFilled: isSelected, // Filled when selected, outlined when not
                  strokeWidth: 1.5,
                ),
              ),
              // Animated paw prints overlay (only when selected and animating)
              if (isSelected && _petIconAnimation.value > 0.0)
                CustomPaint(
                  size: const Size(32, 32),
                  painter: AnimatedPawsPainter(
                    color: const Color(0xFFF8B67F), // Use current pet color
                    animationProgress: _petIconAnimation.value,
                    isFilled: true, // Filled when selected
                    strokeWidth: 1.5,
                  ),
                ),
            ],
          );
        },
      );
    }
    
    // For other buttons, create hollow effect when not selected
    if (isSelected) {
      // When selected, show normal filled icon
      return Icon(
        icon,
        size: 28,
        color: const Color(0xFFF8B67F),
      );
    } else {
      // When not selected, create hollow effect using Stack
      return Stack(
        alignment: Alignment.center,
        children: [
          // Outer border (larger icon in accent color)
          Icon(
            icon,
            size: 28,
            color: const Color(0xFFF8B67F),
          ),
          // Inner fill (smaller icon in background color to create hollow effect)
          Icon(
            icon,
            size: 22, // Smaller size to create border effect
            color: const Color(0xFF2A3050), // Background color
          ),
        ],
      );
    }
  }
}

/// Screen for calendar/planning functionality
/// Shows a calendar and task management interface
class PlannerScreen extends StatelessWidget {
  // Constructor with optional key for widget identification
  const PlannerScreen({super.key});

  @override
  Widget build(BuildContext context) {
    return Scaffold(
      body: Navigator(
        onGenerateRoute: (settings) {
          return MaterialPageRoute(
            builder: (context) => const PlannerPage(),
            settings: settings,
          );
        },
      ),
    );
  }
}

/// Enhanced notes screen with task integration and filtering options
/// Displays both notes and tasks with filtering capabilities
class NotesScreen extends StatefulWidget {
  const NotesScreen({super.key});

  @override
  State<NotesScreen> createState() => _NotesScreenState();
}

class _NotesScreenState extends State<NotesScreen>
    with SingleTickerProviderStateMixin {
  late TabController _tabController;
  String _searchQuery = '';
  final TextEditingController _searchController = TextEditingController();

  @override
  void initState() {
    super.initState();
    _tabController = TabController(length: 4, vsync: this);

    // Load data when screen initializes
    WidgetsBinding.instance.addPostFrameCallback((_) {
      final noteProvider = Provider.of<NoteProvider>(context, listen: false);
      final taskProvider = Provider.of<TaskProvider>(context, listen: false);
      final questProvider =
          Provider.of<DailyQuestProvider>(context, listen: false);
      noteProvider.loadNotes();
      taskProvider.loadTasks();
      questProvider.loadTodaysQuests();
    });
  }

  @override
  void dispose() {
    _tabController.dispose();
    _searchController.dispose();
    super.dispose();
  }

  @override
  Widget build(BuildContext context) {
    return Scaffold(
      appBar: AppBar(
        title: const Text('Notes & Tasks'),
        bottom: TabBar(
          controller: _tabController,
          tabs: const [
            Tab(icon: Icon(Icons.note), text: 'Notes'),
            Tab(icon: Icon(Icons.task_alt), text: 'Tasks'),
            Tab(icon: Icon(Icons.emoji_events), text: 'Quests'),
            Tab(icon: Icon(Icons.view_agenda), text: 'All'),
          ],
        ),
        actions: [
          IconButton(
            icon: const Icon(Icons.add),
            onPressed: () => _showCreateDialog(context),
          ),
        ],
      ),
      body: Column(
        children: [
          // Search bar
          Padding(
            padding: const EdgeInsets.all(16),
            child: TextField(
              controller: _searchController,
              decoration: InputDecoration(
                hintText: 'Search notes and tasks...',
                prefixIcon: const Icon(Icons.search),
                suffixIcon: _searchQuery.isNotEmpty
                    ? IconButton(
                        icon: const Icon(Icons.clear),
                        onPressed: () {
                          _searchController.clear();
                          setState(() {
                            _searchQuery = '';
                          });
                        },
                      )
                    : null,
                border: OutlineInputBorder(
                  borderRadius: BorderRadius.circular(10),
                ),
              ),
              onChanged: (value) {
                setState(() {
                  _searchQuery = value;
                });
              },
            ),
          ),

          // Tab content
          Expanded(
            child: TabBarView(
              controller: _tabController,
              children: [
                _buildNotesTab(),
                _buildTasksTab(),
                _buildQuestsTab(),
                _buildAllTab(),
              ],
            ),
          ),
        ],
      ),
    );
  }

  /// Build notes-only tab
  Widget _buildNotesTab() {
    return Consumer<NoteProvider>(
      builder: (context, noteProvider, child) {
        if (noteProvider.isLoading) {
          return const Center(child: CircularProgressIndicator());
        }

        final filteredNotes = noteProvider.searchNotes(_searchQuery);

        if (filteredNotes.isEmpty) {
          return _buildEmptyState(
            icon: Icons.note,
            title: _searchQuery.isEmpty ? 'No notes yet' : 'No notes found',
            subtitle: _searchQuery.isEmpty
                ? 'Create your first study note'
                : 'Try a different search term',
          );
        }

        return ListView.builder(
          padding: const EdgeInsets.symmetric(horizontal: 16),
          itemCount: filteredNotes.length,
          itemBuilder: (context, index) {
            final note = filteredNotes[index];
            return _buildNoteCard(note);
          },
        );
      },
    );
  }

  /// Build tasks-only tab
  Widget _buildTasksTab() {
    return Consumer<TaskProvider>(
      builder: (context, taskProvider, child) {
        if (taskProvider.isLoading) {
          return const Center(child: CircularProgressIndicator());
        }

        final filteredTasks = taskProvider.searchTasks(_searchQuery);

        if (filteredTasks.isEmpty) {
          return _buildEmptyState(
            icon: Icons.task_alt,
            title: _searchQuery.isEmpty ? 'No tasks yet' : 'No tasks found',
            subtitle: _searchQuery.isEmpty
                ? 'Create your first task'
                : 'Try a different search term',
          );
        }

        return ListView.builder(
          padding: const EdgeInsets.symmetric(horizontal: 16),
          itemCount: filteredTasks.length,
          itemBuilder: (context, index) {
            final task = filteredTasks[index];
            return _buildTaskCard(task);
          },
        );
      },
    );
  }

  /// Build quests-only tab
  Widget _buildQuestsTab() {
    return Consumer<DailyQuestProvider>(
      builder: (context, questProvider, child) {
        if (questProvider.isLoading) {
          return const Center(child: CircularProgressIndicator());
        }

        final filteredQuests = questProvider.quests.where((quest) {
          if (_searchQuery.isEmpty) return true;
          final lowerQuery = _searchQuery.toLowerCase();
          return quest.title.toLowerCase().contains(lowerQuery) ||
              quest.description.toLowerCase().contains(lowerQuery) ||
              quest.type.displayName.toLowerCase().contains(lowerQuery);
        }).toList();

        if (filteredQuests.isEmpty) {
          return _buildEmptyState(
            icon: Icons.emoji_events,
            title: _searchQuery.isEmpty ? 'No quests today' : 'No quests found',
            subtitle: _searchQuery.isEmpty
                ? 'Daily quests will be generated automatically'
                : 'Try a different search term',
          );
        }

        return ListView.builder(
          padding: const EdgeInsets.symmetric(horizontal: 16),
          itemCount: filteredQuests.length,
          itemBuilder: (context, index) {
            final quest = filteredQuests[index];
            return _buildQuestCard(quest, questProvider);
          },
        );
      },
    );
  }

  /// Build combined notes, tasks, and quests tab
  Widget _buildAllTab() {
    return Consumer3<NoteProvider, TaskProvider, DailyQuestProvider>(
      builder: (context, noteProvider, taskProvider, questProvider, child) {
        if (noteProvider.isLoading ||
            taskProvider.isLoading ||
            questProvider.isLoading) {
          return const Center(child: CircularProgressIndicator());
        }

        final filteredNotes = noteProvider.searchNotes(_searchQuery);
        final filteredTasks = taskProvider.searchTasks(_searchQuery);

        // Filter quests based on search query
        final filteredQuests = questProvider.quests.where((quest) {
          if (_searchQuery.isEmpty) return true;
          final lowerQuery = _searchQuery.toLowerCase();
          return quest.title.toLowerCase().contains(lowerQuery) ||
              quest.description.toLowerCase().contains(lowerQuery) ||
              quest.type.displayName.toLowerCase().contains(lowerQuery);
        }).toList();

        if (filteredNotes.isEmpty &&
            filteredTasks.isEmpty &&
            filteredQuests.isEmpty) {
          return _buildEmptyState(
            icon: Icons.view_agenda,
            title: _searchQuery.isEmpty ? 'No content yet' : 'No results found',
            subtitle: _searchQuery.isEmpty
                ? 'Create notes, tasks, or complete quests to get started'
                : 'Try a different search term',
          );
        }

        return ListView(
          padding: const EdgeInsets.symmetric(horizontal: 16),
          children: [
            // Daily Quests section
            if (filteredQuests.isNotEmpty) ...[
              Padding(
                padding: const EdgeInsets.symmetric(vertical: 8),
                child: Text(
                  'Daily Quests (${filteredQuests.length})',
                  style: Theme.of(context).textTheme.titleMedium?.copyWith(
                        fontWeight: FontWeight.w600,
                        color: Colors.orange.shade700,
                      ),
                ),
              ),
              ...filteredQuests
                  .map((quest) => _buildQuestCard(quest, questProvider)),
              const SizedBox(height: 16),
            ],

            // Notes section
            if (filteredNotes.isNotEmpty) ...[
              Padding(
                padding: const EdgeInsets.symmetric(vertical: 8),
                child: Text(
                  'Notes (${filteredNotes.length})',
                  style: Theme.of(context).textTheme.titleMedium?.copyWith(
                        fontWeight: FontWeight.w600,
                        color: Colors.blue.shade700,
                      ),
                ),
              ),
              ...filteredNotes.map((note) => _buildNoteCard(note)),
              const SizedBox(height: 16),
            ],

            // Tasks section
            if (filteredTasks.isNotEmpty) ...[
              Padding(
                padding: const EdgeInsets.symmetric(vertical: 8),
                child: Text(
                  'Tasks (${filteredTasks.length})',
                  style: Theme.of(context).textTheme.titleMedium?.copyWith(
                        fontWeight: FontWeight.w600,
                        color: Colors.green.shade700,
                      ),
                ),
              ),
              ...filteredTasks.map((task) => _buildTaskCard(task)),
            ],
          ],
        );
      },
    );
  }

  /// Build note card widget
  Widget _buildNoteCard(Note note) {
    return Card(
      margin: const EdgeInsets.only(bottom: 8),
      child: ListTile(
        leading: CircleAvatar(
          backgroundColor: Colors.blue.shade100,
          child: Icon(Icons.note, color: Colors.blue.shade700),
        ),
        title: Text(
          note.title,
          style: const TextStyle(fontWeight: FontWeight.w600),
        ),
        subtitle: Column(
          crossAxisAlignment: CrossAxisAlignment.start,
          children: [
            if (note.contentMd.isNotEmpty)
              Text(
                note.contentMd.length > 100
                    ? '${note.contentMd.substring(0, 100)}...'
                    : note.contentMd,
                maxLines: 2,
                overflow: TextOverflow.ellipsis,
              ),
            if (note.tags.isNotEmpty) ...[
              const SizedBox(height: 4),
              Wrap(
                spacing: 4,
                children: note.tags
                    .take(3)
                    .map(
                      (tag) => Chip(
                        label: Text(tag,
                            style: const TextStyle(
                                fontSize: 10,
                                color: Colors.blue,
                                fontWeight: FontWeight.w600)),
                        backgroundColor: Colors.blue.shade50,
                        materialTapTargetSize: MaterialTapTargetSize.shrinkWrap,
                      ),
                    )
                    .toList(),
              ),
            ],
          ],
        ),
        trailing: Text(
          _formatDate(note.updatedAt),
          style: Theme.of(context).textTheme.bodySmall?.copyWith(
                color: Colors.grey.shade600,
              ),
        ),
        onTap: () => _editNote(note),
      ),
    );
  }

  /// Build task card widget
  Widget _buildTaskCard(Task task) {
    return Card(
      margin: const EdgeInsets.only(bottom: 8),
      child: ListTile(
        leading: CircleAvatar(
          backgroundColor:
              _getTaskStatusColor(task.status).withValues(alpha: 0.2),
          child: Icon(
            _getTaskStatusIcon(task.status),
            color: _getTaskStatusColor(task.status),
          ),
        ),
        title: Text(
          task.title,
          style: TextStyle(
            fontWeight: FontWeight.w600,
            decoration: task.status == TaskStatus.completed
                ? TextDecoration.lineThrough
                : null,
          ),
        ),
        subtitle: Column(
          crossAxisAlignment: CrossAxisAlignment.start,
          children: [
            Row(
              children: [
                Icon(Icons.access_time, size: 14, color: Colors.grey.shade600),
                const SizedBox(width: 4),
                Text(
                  '${task.estMinutes} min',
                  style: TextStyle(color: Colors.grey.shade600),
                ),
                if (task.dueAt != null) ...[
                  const SizedBox(width: 16),
                  Icon(Icons.schedule, size: 14, color: Colors.grey.shade600),
                  const SizedBox(width: 4),
                  Text(
                    _formatDate(task.dueAt!),
                    style: TextStyle(color: Colors.grey.shade600),
                  ),
                ],
              ],
            ),
            if (task.tags.isNotEmpty) ...[
              const SizedBox(height: 4),
              Wrap(
                spacing: 4,
                children: task.tags
                    .take(3)
                    .map(
                      (tag) => Chip(
                        label: Text(tag,
                            style: const TextStyle(
                                fontSize: 10,
                                color: Colors.green,
                                fontWeight: FontWeight.w600)),
                        backgroundColor: Colors.green.shade50,
                        materialTapTargetSize: MaterialTapTargetSize.shrinkWrap,
                      ),
                    )
                    .toList(),
              ),
            ],
          ],
        ),
        trailing: _buildPriorityIndicator(task.priority),
        onTap: () => _editTask(task),
      ),
    );
  }

  /// Build a quest card widget
  Widget _buildQuestCard(DailyQuest quest, DailyQuestProvider questProvider) {
    final progressPercent = quest.currentProgress / quest.targetCount;

    return Card(
      margin: const EdgeInsets.only(bottom: 12),
      elevation: 2,
      shape: RoundedRectangleBorder(borderRadius: BorderRadius.circular(12)),
      child: InkWell(
        borderRadius: BorderRadius.circular(12),
        onTap: () => _handleQuestTap(quest, questProvider),
        child: Padding(
          padding: const EdgeInsets.all(16),
          child: Column(
            crossAxisAlignment: CrossAxisAlignment.start,
            children: [
              Row(
                children: [
                  Container(
                    padding: const EdgeInsets.all(8),
                    decoration: BoxDecoration(
                      color: quest.isCompleted
                          ? Colors.green.withValues(alpha: 0.1)
                          : _getQuestTypeColor(quest.type)
                              .withValues(alpha: 0.1),
                      borderRadius: BorderRadius.circular(8),
                    ),
                    child: Icon(
                      quest.isCompleted
                          ? Icons.check_circle
                          : _getQuestTypeIcon(quest.type),
                      color: quest.isCompleted
                          ? Colors.green
                          : _getQuestTypeColor(quest.type),
                      size: 20,
                    ),
                  ),
                  const SizedBox(width: 12),
                  Expanded(
                    child: Column(
                      crossAxisAlignment: CrossAxisAlignment.start,
                      children: [
                        Text(
                          quest.title,
                          style:
                              Theme.of(context).textTheme.titleMedium?.copyWith(
                                    fontWeight: FontWeight.w600,
                                    decoration: quest.isCompleted
                                        ? TextDecoration.lineThrough
                                        : null,
                                  ),
                        ),
                        const SizedBox(height: 4),
                        Text(
                          quest.description,
                          style:
                              Theme.of(context).textTheme.bodyMedium?.copyWith(
                                    color: Colors.grey[600],
                                  ),
                        ),
                      ],
                    ),
                  ),
                  Container(
                    padding:
                        const EdgeInsets.symmetric(horizontal: 8, vertical: 4),
                    decoration: BoxDecoration(
                      color: Colors.orange.withValues(alpha: 0.1),
                      borderRadius: BorderRadius.circular(6),
                    ),
                    child: Row(
                      mainAxisSize: MainAxisSize.min,
                      children: [
                        const Icon(Icons.star, size: 14, color: Colors.orange),
                        const SizedBox(width: 4),
                        Text(
                          '${quest.expReward}',
                          style:
                              Theme.of(context).textTheme.bodySmall?.copyWith(
                                    color: Colors.orange,
                                    fontWeight: FontWeight.w600,
                                  ),
                        ),
                      ],
                    ),
                  ),
                ],
              ),
              if (!quest.isCompleted) ...[
                const SizedBox(height: 8),
                Row(
                  children: [
                    Expanded(
                      child: LinearProgressIndicator(
                        value: progressPercent,
                        backgroundColor: Colors.grey[200],
                        valueColor: AlwaysStoppedAnimation<Color>(
                          _getQuestTypeColor(quest.type),
                        ),
                      ),
                    ),
                    const SizedBox(width: 12),
                    Text(
                      '${quest.currentProgress}/${quest.targetCount}',
                      style: Theme.of(context).textTheme.bodySmall?.copyWith(
                            fontWeight: FontWeight.w500,
                          ),
                    ),
                  ],
                ),
              ],
            ],
          ),
        ),
      ),
    );
  }

  /// Handle quest card tap
  void _handleQuestTap(DailyQuest quest, DailyQuestProvider questProvider) {
    // Show quest details dialog or navigate to appropriate screen
    showDialog(
      context: context,
      builder: (BuildContext context) {
        return AlertDialog(
          title: Row(
            children: [
              Icon(
                _getQuestTypeIcon(quest.type),
                color: _getQuestTypeColor(quest.type),
              ),
              const SizedBox(width: 8),
              Expanded(child: Text(quest.title)),
            ],
          ),
          content: Column(
            mainAxisSize: MainAxisSize.min,
            crossAxisAlignment: CrossAxisAlignment.start,
            children: [
              Text(quest.description),
              const SizedBox(height: 16),
              if (!quest.isCompleted) ...[
                Text(
                  'Progress: ${quest.currentProgress}/${quest.targetCount}',
                  style: Theme.of(context).textTheme.bodyMedium?.copyWith(
                        fontWeight: FontWeight.w500,
                      ),
                ),
                const SizedBox(height: 8),
                LinearProgressIndicator(
                  value: quest.currentProgress / quest.targetCount,
                  backgroundColor: Colors.grey[200],
                  valueColor: AlwaysStoppedAnimation<Color>(
                    _getQuestTypeColor(quest.type),
                  ),
                ),
                const SizedBox(height: 16),
              ],
              Row(
                children: [
                  const Icon(Icons.star, size: 16, color: Colors.orange),
                  const SizedBox(width: 4),
                  Text(
                    '${quest.expReward} XP Reward',
                    style: Theme.of(context).textTheme.bodyMedium?.copyWith(
                          color: Colors.orange,
                          fontWeight: FontWeight.w600,
                        ),
                  ),
                ],
              ),
            ],
          ),
          actions: [
            TextButton(
              onPressed: () => Navigator.of(context).pop(),
              child: const Text('Close'),
            ),
            if (!quest.isCompleted &&
                quest.currentProgress >= quest.targetCount)
              ElevatedButton(
                onPressed: () {
                  questProvider.completeQuest(quest.id);
                  Navigator.of(context).pop();
                  ScaffoldMessenger.of(context).showSnackBar(
                    SnackBar(
                      content: Text('Quest completed! +${quest.expReward} XP'),
                      backgroundColor: Colors.green,
                    ),
                  );
                },
                child: const Text('Complete Quest'),
              ),
          ],
        );
      },
    );
  }

  /// Get quest type icon
  IconData _getQuestTypeIcon(QuestType type) {
    switch (type) {
      case QuestType.study:
        return Icons.school;
      case QuestType.quiz:
        return Icons.quiz;
      case QuestType.streak:
        return Icons.local_fire_department;
      case QuestType.perfectScore:
        return Icons.star;
      case QuestType.timeSpent:
        return Icons.access_time;
      case QuestType.newCards:
        return Icons.new_releases;
      case QuestType.review:
        return Icons.refresh;
    }
  }

  /// Get quest type color
  Color _getQuestTypeColor(QuestType type) {
    switch (type) {
      case QuestType.study:
        return Colors.blue;
      case QuestType.quiz:
        return Colors.purple;
      case QuestType.streak:
        return Colors.orange;
      case QuestType.perfectScore:
        return Colors.yellow[700]!;
      case QuestType.timeSpent:
        return Colors.teal;
      case QuestType.newCards:
        return Colors.green;
      case QuestType.review:
        return Colors.indigo;
    }
  }

  /// Build empty state widget
  Widget _buildEmptyState({
    required IconData icon,
    required String title,
    required String subtitle,
  }) {
    return Center(
      child: Column(
        mainAxisAlignment: MainAxisAlignment.center,
        children: [
          Icon(icon, size: 64, color: Colors.grey.shade400),
          const SizedBox(height: 16),
          Text(
            title,
            style: Theme.of(context).textTheme.titleLarge?.copyWith(
                  color: Colors.grey.shade600,
                ),
          ),
          const SizedBox(height: 8),
          Text(
            subtitle,
            style: Theme.of(context).textTheme.bodyMedium?.copyWith(
                  color: Colors.grey.shade500,
                ),
          ),
        ],
      ),
    );
  }

  /// Build priority indicator widget
  Widget _buildPriorityIndicator(int priority) {
    Color color;
    String text;

    switch (priority) {
      case 3:
        color = Colors.red;
        text = 'HIGH';
        break;
      case 2:
        color = Colors.orange;
        text = 'MED';
        break;
      default:
        color = Colors.green;
        text = 'LOW';
    }

    return Container(
      padding: const EdgeInsets.symmetric(horizontal: 6, vertical: 2),
      decoration: BoxDecoration(
        color: color.withValues(alpha: 0.1),
        borderRadius: BorderRadius.circular(4),
        border: Border.all(color: color.withValues(alpha: 0.3)),
      ),
      child: Text(
        text,
        style: TextStyle(
          color: color,
          fontSize: 10,
          fontWeight: FontWeight.bold,
        ),
      ),
    );
  }

  /// Get task status color
  Color _getTaskStatusColor(TaskStatus status) {
    switch (status) {
      case TaskStatus.completed:
        return Colors.green;
      case TaskStatus.inProgress:
        return Colors.blue;
      case TaskStatus.cancelled:
        return Colors.red;
      default:
        return Colors.grey;
    }
  }

  /// Get task status icon
  IconData _getTaskStatusIcon(TaskStatus status) {
    switch (status) {
      case TaskStatus.completed:
        return Icons.check_circle;
      case TaskStatus.inProgress:
        return Icons.play_circle;
      case TaskStatus.cancelled:
        return Icons.cancel;
      default:
        return Icons.radio_button_unchecked;
    }
  }

  /// Format date for display
  String _formatDate(DateTime date) {
    final now = DateTime.now();
    final difference = now.difference(date);

    if (difference.inDays == 0) {
      return 'Today';
    } else if (difference.inDays == 1) {
      return 'Yesterday';
    } else if (difference.inDays < 7) {
      return '${difference.inDays} days ago';
    } else {
      return '${date.day}/${date.month}/${date.year}';
    }
  }

  /// Show create dialog for notes or tasks
  void _showCreateDialog(BuildContext context) {
    showDialog(
      context: context,
      builder: (context) => AlertDialog(
        title: const Text('Create New'),
        content: const Text('What would you like to create?'),
        actions: [
          TextButton(
            onPressed: () {
              Navigator.of(context).pop();
              _createNote();
            },
            child: const Text('Note'),
          ),
          TextButton(
            onPressed: () {
              Navigator.of(context).pop();
              _createTask();
            },
            child: const Text('Task'),
          ),
          TextButton(
            onPressed: () => Navigator.of(context).pop(),
            child: const Text('Cancel'),
          ),
        ],
      ),
    );
  }

  /// Create new note
  void _createNote() {
    Navigator.of(context)
        .push(
      MaterialPageRoute(
        builder: (context) => const CreateNoteScreen(),
      ),
    )
        .then((result) {
      // Refresh the notes list if a note was successfully created
      if (result == true && mounted) {
        Provider.of<NoteProvider>(context, listen: false).loadNotes();
      }
    });
  }

  /// Create new task
  void _createTask() {
    Navigator.of(context)
        .push(
      MaterialPageRoute(
        builder: (context) => const CreateTaskScreen(),
      ),
    )
        .then((result) {
      // Refresh the tasks list if a task was successfully created
      if (result == true && mounted) {
        Provider.of<TaskProvider>(context, listen: false).loadTasks();
      }
    });
  }

  /// Edit existing note
  void _editNote(Note note) {
    showDialog(
      context: context,
      builder: (BuildContext context) {
        final titleController = TextEditingController(text: note.title);
        final contentController = TextEditingController(text: note.contentMd);
        final tagsController =
            TextEditingController(text: note.tags.join(', '));

        return AlertDialog(
          title: const Row(
            children: [
              Icon(Icons.note, color: Colors.blue),
              SizedBox(width: 8),
              Text('Edit Note'),
            ],
          ),
          content: SizedBox(
            width: 400,
            child: Column(
              mainAxisSize: MainAxisSize.min,
              children: [
                TextField(
                  controller: titleController,
                  decoration: const InputDecoration(
                    labelText: 'Title',
                    border: OutlineInputBorder(),
                  ),
                ),
                const SizedBox(height: 16),
                TextField(
                  controller: contentController,
                  decoration: const InputDecoration(
                    labelText: 'Content',
                    border: OutlineInputBorder(),
                  ),
                  maxLines: 5,
                ),
                const SizedBox(height: 16),
                TextField(
                  controller: tagsController,
                  decoration: const InputDecoration(
                    labelText: 'Tags (comma separated)',
                    border: OutlineInputBorder(),
                  ),
                ),
              ],
            ),
          ),
          actions: [
            TextButton(
              onPressed: () => Navigator.of(context).pop(),
              child: const Text('Cancel'),
            ),
            TextButton(
              onPressed: () {
                // Delete note
                Provider.of<NoteProvider>(context, listen: false)
                    .deleteNote(note.id);
                Navigator.of(context).pop();
                ScaffoldMessenger.of(context).showSnackBar(
                  const SnackBar(
                    content: Text('Note deleted'),
                    backgroundColor: Colors.red,
                  ),
                );
              },
              child: const Text('Delete', style: TextStyle(color: Colors.red)),
            ),
            ElevatedButton(
              onPressed: () {
                final updatedNote = note.copyWith(
                  title: titleController.text.trim(),
                  contentMd: contentController.text.trim(),
                  tags: tagsController.text
                      .split(',')
                      .map((tag) => tag.trim())
                      .where((tag) => tag.isNotEmpty)
                      .toList(),
                  updatedAt: DateTime.now(),
                );

                Provider.of<NoteProvider>(context, listen: false)
                    .updateNote(updatedNote);
                Navigator.of(context).pop();
                ScaffoldMessenger.of(context).showSnackBar(
                  const SnackBar(content: Text('Note updated')),
                );
              },
              child: const Text('Update'),
            ),
          ],
        );
      },
    );
  }

  /// Edit existing task
  void _editTask(Task task) {
    showDialog(
      context: context,
      builder: (BuildContext context) {
        final titleController = TextEditingController(text: task.title);
        final tagsController =
            TextEditingController(text: task.tags.join(', '));
        final estMinutesController =
            TextEditingController(text: task.estMinutes.toString());
        TaskStatus selectedStatus = task.status;
        int selectedPriority = task.priority;
        DateTime? selectedDueDate = task.dueAt;

        return StatefulBuilder(
          builder: (context, setState) {
            return AlertDialog(
              title: Row(
                children: [
                  Icon(
                    _getTaskStatusIcon(task.status),
                    color: _getTaskStatusColor(task.status),
                  ),
                  const SizedBox(width: 8),
                  const Text('Edit Task'),
                ],
              ),
              content: SizedBox(
                width: 400,
                child: SingleChildScrollView(
                  child: Column(
                    mainAxisSize: MainAxisSize.min,
                    children: [
                      TextField(
                        controller: titleController,
                        decoration: const InputDecoration(
                          labelText: 'Title',
                          border: OutlineInputBorder(),
                        ),
                      ),
                      const SizedBox(height: 16),
                      Row(
                        children: [
                          Expanded(
                            child: DropdownButtonFormField<TaskStatus>(
                              initialValue: selectedStatus,
                              decoration: const InputDecoration(
                                labelText: 'Status',
                                border: OutlineInputBorder(),
                              ),
                              items: TaskStatus.values.map((status) {
                                return DropdownMenuItem(
                                  value: status,
                                  child: Row(
                                    children: [
                                      Icon(
                                        _getTaskStatusIcon(status),
                                        color: _getTaskStatusColor(status),
                                        size: 16,
                                      ),
                                      const SizedBox(width: 8),
                                      Text(status.name),
                                    ],
                                  ),
                                );
                              }).toList(),
                              onChanged: (value) {
                                setState(() {
                                  selectedStatus = value!;
                                });
                              },
                            ),
                          ),
                          const SizedBox(width: 16),
                          Expanded(
                            child: DropdownButtonFormField<int>(
                              initialValue: selectedPriority,
                              decoration: const InputDecoration(
                                labelText: 'Priority',
                                border: OutlineInputBorder(),
                              ),
                              items: const [
                                DropdownMenuItem(
                                    value: 1,
                                    child: Row(children: [
                                      Icon(Icons.low_priority,
                                          color: Colors.green),
                                      SizedBox(width: 8),
                                      Text('Low')
                                    ])),
                                DropdownMenuItem(
                                    value: 2,
                                    child: Row(children: [
                                      Icon(Icons.priority_high,
                                          color: Colors.orange),
                                      SizedBox(width: 8),
                                      Text('Medium')
                                    ])),
                                DropdownMenuItem(
                                    value: 3,
                                    child: Row(children: [
                                      Icon(Icons.priority_high,
                                          color: Colors.red),
                                      SizedBox(width: 8),
                                      Text('High')
                                    ])),
                              ],
                              onChanged: (value) {
                                setState(() {
                                  selectedPriority = value!;
                                });
                              },
                            ),
                          ),
                        ],
                      ),
                      const SizedBox(height: 16),
                      Row(
                        children: [
                          Expanded(
                            child: TextField(
                              controller: estMinutesController,
                              decoration: const InputDecoration(
                                labelText: 'Estimated Minutes',
                                border: OutlineInputBorder(),
                              ),
                              keyboardType: TextInputType.number,
                            ),
                          ),
                          const SizedBox(width: 16),
                          Expanded(
                            child: TextField(
                              controller: tagsController,
                              decoration: const InputDecoration(
                                labelText: 'Tags (comma separated)',
                                border: OutlineInputBorder(),
                              ),
                            ),
                          ),
                        ],
                      ),
                      const SizedBox(height: 16),
                      InkWell(
                        onTap: () async {
                          final date = await showDatePicker(
                            context: context,
                            initialDate: selectedDueDate ?? DateTime.now(),
                            firstDate: DateTime.now(),
                            lastDate:
                                DateTime.now().add(const Duration(days: 365)),
                          );
                          if (date != null) {
                            setState(() {
                              selectedDueDate = date;
                            });
                          }
                        },
                        child: Container(
                          padding: const EdgeInsets.all(16),
                          decoration: BoxDecoration(
                            border: Border.all(color: Colors.grey),
                            borderRadius: BorderRadius.circular(4),
                          ),
                          child: Row(
                            children: [
                              Icon(Icons.calendar_today,
                                  color: Colors.grey[600]),
                              const SizedBox(width: 8),
                              Text(
                                selectedDueDate != null
                                    ? 'Due: ${_formatDate(selectedDueDate!)}'
                                    : 'Set due date (optional)',
                                style: TextStyle(
                                  color: selectedDueDate != null
                                      ? Colors.black
                                      : Colors.grey[600],
                                ),
                              ),
                              const Spacer(),
                              if (selectedDueDate != null)
                                IconButton(
                                  icon: const Icon(Icons.clear, size: 16),
                                  onPressed: () {
                                    setState(() {
                                      selectedDueDate = null;
                                    });
                                  },
                                ),
                            ],
                          ),
                        ),
                      ),
                    ],
                  ),
                ),
              ),
              actions: [
                TextButton(
                  onPressed: () => Navigator.of(context).pop(),
                  child: const Text('Cancel'),
                ),
                TextButton(
                  onPressed: () {
                    // Delete task
                    Provider.of<TaskProvider>(context, listen: false)
                        .deleteTask(task.id);
                    Navigator.of(context).pop();
                    ScaffoldMessenger.of(context).showSnackBar(
                      const SnackBar(
                        content: Text('Task deleted'),
                        backgroundColor: Colors.red,
                      ),
                    );
                  },
                  child:
                      const Text('Delete', style: TextStyle(color: Colors.red)),
                ),
                ElevatedButton(
                  onPressed: () {
                    final updatedTask = task.copyWith(
                      title: titleController.text.trim(),
                      status: selectedStatus,
                      priority: selectedPriority,
                      estMinutes: int.tryParse(estMinutesController.text) ??
                          task.estMinutes,
                      dueAt: selectedDueDate,
                      tags: tagsController.text
                          .split(',')
                          .map((tag) => tag.trim())
                          .where((tag) => tag.isNotEmpty)
                          .toList(),
                    );

                    Provider.of<TaskProvider>(context, listen: false)
                        .updateTask(updatedTask);
                    Navigator.of(context).pop();
                    ScaffoldMessenger.of(context).showSnackBar(
                      const SnackBar(content: Text('Task updated')),
                    );
                  },
                  child: const Text('Update'),
                ),
              ],
            );
          },
        );
      },
    );
  }
}

/// Flashcard deck management screen
/// Shows all created decks including AI-generated ones
class DecksScreen extends StatelessWidget {
  // Constructor with optional key for widget identification
  const DecksScreen({super.key});

  /// Builds the deck list interface
  /// @param context - Build context containing theme information
  /// @return Widget tree showing user's flashcard decks
  @override
  Widget build(BuildContext context) {
    return Scaffold(
      // App bar with descriptive screen title
      appBar: AppBar(title: const Text('Flashcard Decks')),

      // Consumer to listen to deck provider changes
      body: Consumer<DeckProvider>(
        builder: (context, deckProvider, child) {
          final decks = deckProvider.decks;

          return SingleChildScrollView(
            padding: const EdgeInsets.all(16),
            child: Column(
              crossAxisAlignment: CrossAxisAlignment.start,
              children: [
                // AI Flashcard Generator at the top
                const AIFlashcardGenerator(),

                const SizedBox(height: 24),

                // Flashcard Review section
                const DueCardsWidget(),

                const SizedBox(height: 24),

                // Decks section header
                Text(
                  'Your Decks',
                  style: Theme.of(context).textTheme.headlineSmall?.copyWith(
                        fontWeight: FontWeight.bold,
                      ),
                ),

                const SizedBox(height: 16),

                if (decks.isEmpty)
                  // Show empty state when no decks exist
                  Center(
                    child: Column(
                      mainAxisAlignment: MainAxisAlignment.center,
                      children: [
                        const Icon(Icons.style, size: 64, color: Colors.grey),
                        const SizedBox(height: 16),
                        Text(
                          'No decks yet!',
                          style: Theme.of(context).textTheme.headlineSmall,
                        ),
                        const SizedBox(height: 8),
                        const Text(
                          'Create flashcards using the AI Generator above.',
                          textAlign: TextAlign.center,
                          style: TextStyle(color: Colors.grey),
                        ),
                      ],
                    ),
                  )
                else
                  // Show list of decks
                  ListView.builder(
                    shrinkWrap: true,
                    physics: const NeverScrollableScrollPhysics(),
                    itemCount: decks.length,
                    itemBuilder: (context, index) {
                      final deck = decks[index];
                      return Card(
                        margin: const EdgeInsets.only(bottom: 12),
                        child: ListTile(
                          leading: CircleAvatar(
                            backgroundColor: Theme.of(context).primaryColor,
                            child: const Icon(Icons.style, color: Colors.white),
                          ),
                          title: Text(
                            deck.title,
                            style: const TextStyle(fontWeight: FontWeight.bold),
                          ),
                          subtitle: Column(
                            crossAxisAlignment: CrossAxisAlignment.start,
                            children: [
                              Text('${deck.cards.length} cards'),
                              const SizedBox(height: 4),
                              Wrap(
                                spacing: 4,
                                children: deck.tags
                                    .map((tag) => Chip(
                                          label: Text(
                                            tag,
                                            style: const TextStyle(
                                                fontSize: 12,
                                                color: Colors.indigo,
                                                fontWeight: FontWeight.w600),
                                          ),
                                          backgroundColor:
                                              Colors.indigo.shade50,
                                          materialTapTargetSize:
                                              MaterialTapTargetSize.shrinkWrap,
                                        ))
                                    .toList(),
                              ),
                            ],
                          ),
                          isThreeLine: true,
                          trailing: const Icon(Icons.arrow_forward_ios),
                          onTap: () {
                            // Navigate to flashcard study screen
                            if (deck.cards.isNotEmpty) {
                              Navigator.of(context).push(
                                MaterialPageRoute(
                                  builder: (context) =>
                                      FlashcardStudyScreen(deck: deck),
                                ),
                              );
                            } else {
                              ScaffoldMessenger.of(context).showSnackBar(
                                SnackBar(
                                  content: Text(
                                      'Deck "${deck.title}" has no cards to study'),
                                  duration: const Duration(seconds: 2),
                                ),
                              );
                            }
                          },
                        ),
                      );
                    },
                  ),
              ],
            ),
          );
        },
      ),
    );
  }
}

/// Placeholder screen for progress tracking and analytics
/// Will be replaced with charts, statistics, and achievement tracking
class ProgressScreen extends StatelessWidget {
  // Constructor with optional key for widget identification
  const ProgressScreen({super.key});

  /// Builds placeholder content indicating feature is coming soon
  /// @param context - Build context containing theme information
  /// @return Widget tree showing placeholder content
  @override
  Widget build(BuildContext context) {
    return Scaffold(
      // App bar with descriptive screen title
      appBar: AppBar(title: const Text('Progress')),

      // Centered placeholder content
      body: Center(
        child: Column(
          mainAxisAlignment:
              MainAxisAlignment.center, // Center content vertically
          children: [
            // Large analytics icon to indicate progress tracking functionality
            const Icon(Icons.insights, size: 64, color: Colors.grey),

            // Spacing between icon and text
            const SizedBox(height: 16),

            // Coming soon message with appropriate text style
            Text('Progress tracking coming soon!',
                style: Theme.of(context).textTheme.headlineSmall),
          ],
        ),
      ),
    );
  }
}

/// Simple flashcard viewer for studying decks
class SimpleFlashcardViewer extends StatefulWidget {
  final Deck deck;

  const SimpleFlashcardViewer({
    super.key,
    required this.deck,
  });

  @override
  State<SimpleFlashcardViewer> createState() => _SimpleFlashcardViewerState();
}

class _SimpleFlashcardViewerState extends State<SimpleFlashcardViewer> {
  int _currentCardIndex = 0;
  bool _showAnswer = false;

  void _nextCard() {
    setState(() {
      if (_currentCardIndex < widget.deck.cards.length - 1) {
        _currentCardIndex++;
        _showAnswer = false;
      }
    });
  }

  void _previousCard() {
    setState(() {
      if (_currentCardIndex > 0) {
        _currentCardIndex--;
        _showAnswer = false;
      }
    });
  }

  void _toggleAnswer() {
    setState(() {
      _showAnswer = !_showAnswer;
    });
  }

  @override
  Widget build(BuildContext context) {
    final card = widget.deck.cards[_currentCardIndex];

    return Scaffold(
      appBar: AppBar(
        title: Text(
            '${widget.deck.title} - ${_currentCardIndex + 1}/${widget.deck.cards.length}'),
      ),
      body: Padding(
        padding: const EdgeInsets.all(16.0),
        child: Column(
          children: [
            Expanded(
              child: Center(
                child: Card(
                  elevation: 8,
                  child: Container(
                    width: double.infinity,
                    padding: const EdgeInsets.all(24),
                    child: Column(
                      mainAxisAlignment: MainAxisAlignment.center,
                      children: [
                        Text(
                          _showAnswer ? 'Answer:' : 'Question:',
                          style: Theme.of(context).textTheme.titleMedium,
                        ),
                        const SizedBox(height: 20),
                        Text(
                          _showAnswer ? card.back : card.front,
                          style: Theme.of(context).textTheme.headlineSmall,
                          textAlign: TextAlign.center,
                        ),
                        const SizedBox(height: 30),
                        ElevatedButton(
                          onPressed: _toggleAnswer,
                          child: Text(
                              _showAnswer ? 'Show Question' : 'Show Answer'),
                        ),
                      ],
                    ),
                  ),
                ),
              ),
            ),
            Row(
              mainAxisAlignment: MainAxisAlignment.spaceEvenly,
              children: [
                ElevatedButton(
                  onPressed: _currentCardIndex > 0 ? _previousCard : null,
                  child: const Text('Previous'),
                ),
                Text(
                  '${_currentCardIndex + 1} / ${widget.deck.cards.length}',
                  style: Theme.of(context).textTheme.titleMedium,
                ),
                ElevatedButton(
                  onPressed: _currentCardIndex < widget.deck.cards.length - 1
                      ? _nextCard
                      : null,
                  child: const Text('Next'),
                ),
              ],
            ),
            const SizedBox(height: 20),
          ],
        ),
      ),
    );
  }
}

/// Custom painter for settings gear icon using SVG path
class SettingsGearPainter extends CustomPainter {
  final Color? color;

  SettingsGearPainter({this.color});

  @override
  void paint(Canvas canvas, Size size) {
    final paint = Paint()
      ..color = color ?? Colors.grey.shade600
      ..style = PaintingStyle.stroke
      ..strokeWidth = 1.5
      ..strokeCap = StrokeCap.round
      ..strokeJoin = StrokeJoin.round;

    final path = Path();
    
    // Convert SVG path to Flutter coordinates
    // SVG viewBox is 0 0 24 24, so we scale to our size
    final scaleX = size.width / 24;
    final scaleY = size.height / 24;
    
    // Outer gear path: M10.343 3.94c.09-.542.56-.94 1.11-.94h1.093c.55 0 1.02.398 1.11.94l.149.894...
    path.moveTo(10.343 * scaleX, 3.94 * scaleY);
    
    // Top gear tooth
    path.cubicTo(
      10.433 * scaleX, 3.398 * scaleY,
      10.903 * scaleX, 3.0 * scaleY,
      11.453 * scaleX, 3.0 * scaleY,
    );
    path.lineTo(12.546 * scaleX, 3.0 * scaleY);
    path.cubicTo(
      13.096 * scaleX, 3.0 * scaleY,
      13.566 * scaleX, 3.398 * scaleY,
      13.656 * scaleX, 3.94 * scaleY,
    );
    
    // Top right curve
    path.lineTo(13.805 * scaleX, 4.834 * scaleY);
    path.cubicTo(
      13.875 * scaleX, 5.258 * scaleY,
      14.189 * scaleX, 5.598 * scaleY,
      14.585 * scaleX, 5.764 * scaleY,
    );
    path.cubicTo(
      14.983 * scaleX, 5.928 * scaleY,
      15.44 * scaleX, 5.906 * scaleY,
      15.79 * scaleX, 5.656 * scaleY,
    );
    
    // Right gear tooth
    path.lineTo(16.527 * scaleX, 5.129 * scaleY);
    path.cubicTo(
      16.977 * scaleX, 4.449 * scaleY,
      17.587 * scaleX, 4.499 * scaleY,
      17.977 * scaleX, 4.579 * scaleY,
    );
    path.lineTo(18.75 * scaleX, 5.353 * scaleY);
    path.cubicTo(
      19.14 * scaleX, 5.742 * scaleY,
      19.19 * scaleX, 6.355 * scaleY,
      18.87 * scaleX, 6.803 * scaleY,
    );
    
    // Continue the gear outline...
    // Right side continuing clockwise
    path.lineTo(18.343 * scaleX, 7.54 * scaleY);
    path.cubicTo(
      18.093 * scaleX, 7.89 * scaleY,
      18.071 * scaleX, 8.346 * scaleY,
      18.236 * scaleX, 8.744 * scaleY,
    );
    path.cubicTo(
      18.401 * scaleX, 9.141 * scaleY,
      18.741 * scaleX, 9.454 * scaleY,
      19.166 * scaleX, 9.524 * scaleY,
    );
    
    // Right gear extension
    path.lineTo(20.059 * scaleX, 9.673 * scaleY);
    path.cubicTo(
      20.601 * scaleX, 9.763 * scaleY,
      20.999 * scaleX, 10.232 * scaleY,
      20.999 * scaleX, 10.782 * scaleY,
    );
    path.lineTo(20.999 * scaleX, 11.876 * scaleY);
    path.cubicTo(
      20.999 * scaleX, 12.426 * scaleY,
      20.601 * scaleX, 12.896 * scaleY,
      20.059 * scaleX, 12.986 * scaleY,
    );
    
    // Bottom right
    path.lineTo(19.165 * scaleX, 13.135 * scaleY);
    path.cubicTo(
      18.741 * scaleX, 13.205 * scaleY,
      18.401 * scaleX, 13.518 * scaleY,
      18.236 * scaleX, 13.915 * scaleY,
    );
    path.cubicTo(
      18.071 * scaleX, 14.313 * scaleY,
      18.093 * scaleX, 14.769 * scaleY,
      18.343 * scaleX, 15.119 * scaleY,
    );
    
    // Bottom gear tooth
    path.lineTo(18.87 * scaleX, 15.857 * scaleY);
    path.cubicTo(
      19.19 * scaleX, 16.304 * scaleY,
      19.14 * scaleX, 16.917 * scaleY,
      18.75 * scaleX, 17.307 * scaleY,
    );
    path.lineTo(17.977 * scaleX, 18.08 * scaleY);
    path.cubicTo(
      17.587 * scaleX, 18.469 * scaleY,
      16.977 * scaleX, 18.519 * scaleY,
      16.527 * scaleX, 18.199 * scaleY,
    );
    
    // Continue back to starting point (simplified for brevity)
    path.lineTo(15.79 * scaleX, 17.672 * scaleY);
    path.cubicTo(
      15.44 * scaleX, 17.422 * scaleY,
      14.983 * scaleX, 17.4 * scaleY,
      14.585 * scaleX, 17.564 * scaleY,
    );
    path.cubicTo(
      14.189 * scaleX, 17.73 * scaleY,
      13.875 * scaleX, 18.07 * scaleY,
      13.805 * scaleX, 18.494 * scaleY,
    );
    
    // Bottom
    path.lineTo(13.656 * scaleX, 19.388 * scaleY);
    path.cubicTo(
      13.566 * scaleX, 19.93 * scaleY,
      13.096 * scaleX, 20.328 * scaleY,
      12.546 * scaleX, 20.328 * scaleY,
    );
    path.lineTo(11.453 * scaleX, 20.328 * scaleY);
    path.cubicTo(
      10.903 * scaleX, 20.328 * scaleY,
      10.433 * scaleX, 19.93 * scaleY,
      10.343 * scaleX, 19.388 * scaleY,
    );
    
    // Continue back up left side
    path.lineTo(10.194 * scaleX, 18.494 * scaleY);
    path.cubicTo(
      10.124 * scaleX, 18.07 * scaleY,
      9.81 * scaleX, 17.73 * scaleY,
      9.413 * scaleX, 17.564 * scaleY,
    );
    path.cubicTo(
      9.015 * scaleX, 17.4 * scaleY,
      8.559 * scaleX, 17.422 * scaleY,
      8.209 * scaleX, 17.672 * scaleY,
    );
    
    // Left gear tooth
    path.lineTo(7.472 * scaleX, 18.199 * scaleY);
    path.cubicTo(
      7.025 * scaleX, 18.519 * scaleY,
      6.412 * scaleX, 18.469 * scaleY,
      6.023 * scaleX, 18.08 * scaleY,
    );
    path.lineTo(5.25 * scaleX, 17.307 * scaleY);
    path.cubicTo(
      4.86 * scaleX, 16.917 * scaleY,
      4.81 * scaleX, 16.304 * scaleY,
      5.13 * scaleX, 15.857 * scaleY,
    );
    
    // Complete the path back to start
    path.lineTo(5.657 * scaleX, 15.119 * scaleY);
    path.cubicTo(
      5.907 * scaleX, 14.769 * scaleY,
      5.929 * scaleX, 14.313 * scaleY,
      5.764 * scaleX, 13.915 * scaleY,
    );
    path.cubicTo(
      5.599 * scaleX, 13.518 * scaleY,
      5.259 * scaleX, 13.205 * scaleY,
      4.834 * scaleX, 13.135 * scaleY,
    );
    
    // Left extension
    path.lineTo(3.94 * scaleX, 12.986 * scaleY);
    path.cubicTo(
      3.398 * scaleX, 12.896 * scaleY,
      3.0 * scaleX, 12.426 * scaleY,
      3.0 * scaleX, 11.876 * scaleY,
    );
    path.lineTo(3.0 * scaleX, 10.782 * scaleY);
    path.cubicTo(
      3.0 * scaleX, 10.232 * scaleY,
      3.398 * scaleX, 9.763 * scaleY,
      3.94 * scaleX, 9.673 * scaleY,
    );
    
    // Back up left side
    path.lineTo(4.834 * scaleX, 9.524 * scaleY);
    path.cubicTo(
      5.259 * scaleX, 9.454 * scaleY,
      5.599 * scaleX, 9.141 * scaleY,
      5.764 * scaleX, 8.744 * scaleY,
    );
    path.cubicTo(
      5.929 * scaleX, 8.346 * scaleY,
      5.907 * scaleX, 7.89 * scaleY,
      5.657 * scaleX, 7.54 * scaleY,
    );
    
    path.lineTo(5.13 * scaleX, 6.803 * scaleY);
    path.cubicTo(
      4.81 * scaleX, 6.355 * scaleY,
      4.86 * scaleX, 5.742 * scaleY,
      5.25 * scaleX, 5.353 * scaleY,
    );
    path.lineTo(6.023 * scaleX, 4.579 * scaleY);
    path.cubicTo(
      6.412 * scaleX, 4.19 * scaleY,
      7.025 * scaleX, 4.14 * scaleY,
      7.472 * scaleX, 4.46 * scaleY,
    );
    
    path.lineTo(8.209 * scaleX, 4.987 * scaleY);
    path.cubicTo(
      8.559 * scaleX, 5.237 * scaleY,
      9.015 * scaleX, 5.259 * scaleY,
      9.413 * scaleX, 5.094 * scaleY,
    );
    path.cubicTo(
      9.81 * scaleX, 4.929 * scaleY,
      10.124 * scaleX, 4.589 * scaleY,
      10.194 * scaleX, 4.165 * scaleY,
    );
    
    path.close();

    canvas.drawPath(path, paint);
    
    // Draw the inner circle: M15 12a3 3 0 1 1-6 0 3 3 0 0 1 6 0Z
    final innerPath = Path();
    final centerX = 12 * scaleX;
    final centerY = 12 * scaleY;
    final radius = 3 * scaleX;
    
    innerPath.addOval(Rect.fromCircle(
      center: Offset(centerX, centerY),
      radius: radius,
    ));

    canvas.drawPath(innerPath, paint);
  }

  @override
  bool shouldRepaint(CustomPainter oldDelegate) => false;
}

/// Custom painter for home icon with outlined and filled states plus hover-pinch animation
/// Based on comprehensive home icon design with roof, walls, windows, and door elements
class AnimatedHomeIconPainter extends CustomPainter {
  final Color color;
  final bool isFilled;
  final double animationProgress; // 0.0 to 1.0 for hover-pinch animation
  final double strokeWidth;

  AnimatedHomeIconPainter({
    required this.color,
    required this.isFilled,
    required this.animationProgress,
    this.strokeWidth = 1.5,
  });

  @override
  void paint(Canvas canvas, Size size) {
    final paint = Paint()
      ..color = color
      ..strokeWidth = strokeWidth
      ..strokeCap = StrokeCap.round
      ..strokeJoin = StrokeJoin.round;

    // Scale factors based on the SVG viewBox (24x24) to fit our size
    final scaleX = size.width / 24;
    final scaleY = size.height / 24;

    // Apply hover-pinch animation to the entire house
    final center = Offset(size.width / 2, size.height / 2);
    final pinchScale = 1.0 - (animationProgress * 0.05); // Subtle 5% pinch effect
    
    canvas.save();
    canvas.translate(center.dx, center.dy);
    canvas.scale(pinchScale);
    canvas.translate(-center.dx, -center.dy);

    if (isFilled) {
      // Filled version using exact SVG paths with door animation
      paint.style = PaintingStyle.fill;
      
      // Door animation progress - starts open, closes in middle, opens again
      double doorProgress;
      if (animationProgress <= 0.33) {
        // Phase 1: Door closes from open to closed (0-33%)
        doorProgress = 1.0 - (animationProgress / 0.33); // 1.0 to 0.0
      } else if (animationProgress <= 0.66) {
        // Phase 2: Door stays closed (33-66%)
        doorProgress = 0.0;
      } else {
        // Phase 3: Door opens from closed to open (66-100%)
        doorProgress = (animationProgress - 0.66) / (1.0 - 0.66); // 0.0 to 1.0
      }

      // First SVG path: d="M11.47 3.841a.75.75 0 0 1 1.06 0l8.69 8.69a.75.75 0 1 0 1.06-1.061l-8.689-8.69a2.25 2.25 0 0 0-3.182 0l-8.69 8.69a.75.75 0 1 0 1.061 1.06l8.69-8.689Z"
      final roofPath = Path();
      
      // Starting point M11.47 3.841
      roofPath.moveTo(11.47 * scaleX, 3.841 * scaleY);
      
      // Arc curve a.75.75 0 0 1 1.06 0 - simplified as line to end point
      roofPath.lineTo(12.53 * scaleX, 3.841 * scaleY); // 11.47 + 1.06 = 12.53
      
      // Line l8.69 8.69
      roofPath.lineTo(21.22 * scaleX, 12.531 * scaleY); // 12.53 + 8.69 = 21.22, 3.841 + 8.69 = 12.531
      
      // Arc a.75.75 0 1 0 1.06-1.061 - simplified as line
      roofPath.lineTo(22.28 * scaleX, 11.47 * scaleY); // 21.22 + 1.06 = 22.28, 12.531 - 1.061 = 11.47
      
      // Line l-8.689-8.69
      roofPath.lineTo(13.591 * scaleX, 2.78 * scaleY); // 22.28 - 8.689 = 13.591, 11.47 - 8.69 = 2.78
      
      // Arc a2.25 2.25 0 0 0-3.182 0 - simplified as line
      roofPath.lineTo(10.409 * scaleX, 2.78 * scaleY); // 13.591 - 3.182 = 10.409
      
      // Line l-8.69 8.69
      roofPath.lineTo(1.719 * scaleX, 11.47 * scaleY); // 10.409 - 8.69 = 1.719, 2.78 + 8.69 = 11.47
      
      // Arc a.75.75 0 1 0 1.061 1.06 - simplified as line
      roofPath.lineTo(2.78 * scaleX, 12.531 * scaleY); // 1.719 + 1.061 = 2.78, 11.47 + 1.06 = 12.531
      
      // Line l8.69-8.689 back to start - Z closes the path
      roofPath.lineTo(11.47 * scaleX, 3.841 * scaleY); // 2.78 + 8.69 = 11.47, 12.531 - 8.689 = 3.842 ≈ 3.841
      
      roofPath.close();
      canvas.drawPath(roofPath, paint);
      
      // Second SVG path: d="m12 5.432 8.159 8.159c.03.03.06.058.091.086v6.198c0 1.035-.84 1.875-1.875 1.875H15a.75.75 0 0 1-.75-.75v-4.5a.75.75 0 0 0-.75-.75h-3a.75.75 0 0 0-.75.75V21a.75.75 0 0 1-.75.75H5.625a1.875 1.875 0 0 1-1.875-1.875v-6.198a2.29 2.29 0 0 0 .091-.086L12 5.432Z"
      final housePath = Path();
      
      // Starting point m12 5.432
      housePath.moveTo(12 * scaleX, 5.432 * scaleY);
      
      // Line l8.159 8.159
      housePath.lineTo(20.159 * scaleX, 13.591 * scaleY); // 12 + 8.159 = 20.159, 5.432 + 8.159 = 13.591
      
      // Curve c.03.03.06.058.091.086 - simplified as small offset
      housePath.lineTo(20.25 * scaleX, 13.677 * scaleY); // 20.159 + 0.091 = 20.25, 13.591 + 0.086 = 13.677
      
      // Vertical line v6.198
      housePath.lineTo(20.25 * scaleX, 19.875 * scaleY); // 13.677 + 6.198 = 19.875
      
      // House right side with rounded corner - c0 1.035-.84 1.875-1.875 1.875
      housePath.lineTo(18.375 * scaleX, 21.75 * scaleY); // 20.25 - 1.875 = 18.375, 19.875 + 1.875 = 21.75
      housePath.lineTo(15 * scaleX, 21.75 * scaleY); // H15
      
      // Right door frame - a.75.75 0 0 1-.75-.75
      housePath.lineTo(14.25 * scaleX, 21 * scaleY); // 15 - 0.75 = 14.25, 21.75 - 0.75 = 21
      
      // Create animated door opening by modifying the path
      final doorTopY = 21 - (4.5 * doorProgress); // Animate door from bottom up
      housePath.lineTo(14.25 * scaleX, doorTopY * scaleY); // v-4.5 animated
      
      // Door top - a.75.75 0 0 0-.75-.75
      housePath.lineTo(13.5 * scaleX, doorTopY * scaleY - 0.75 * scaleY); // 14.25 - 0.75 = 13.5
      
      // Door top edge - h-3
      housePath.lineTo(10.5 * scaleX, doorTopY * scaleY - 0.75 * scaleY); // 13.5 - 3 = 10.5
      
      // Left door frame - a.75.75 0 0 0-.75.75
      housePath.lineTo(9.75 * scaleX, doorTopY * scaleY); // 10.5 - 0.75 = 9.75
      
      // Left door side animated
      housePath.lineTo(9.75 * scaleX, 21 * scaleY); // Back down to V21
      
      // Left side of house - a.75.75 0 0 1-.75.75
      housePath.lineTo(9 * scaleX, 21.75 * scaleY); // 9.75 - 0.75 = 9, 21 + 0.75 = 21.75
      
      // House left side - H5.625
      housePath.lineTo(5.625 * scaleX, 21.75 * scaleY);
      
      // Left wall with rounded corner - a1.875 1.875 0 0 1-1.875-1.875
      housePath.lineTo(3.75 * scaleX, 19.875 * scaleY); // 5.625 - 1.875 = 3.75, 21.75 - 1.875 = 19.875
      
      // Left wall up - v-6.198
      housePath.lineTo(3.75 * scaleX, 13.677 * scaleY); // 19.875 - 6.198 = 13.677
      
      // Small curve back to start - a2.29 2.29 0 0 0 .091-.086
      housePath.lineTo(3.841 * scaleX, 13.591 * scaleY); // 3.75 + 0.091 = 3.841, 13.677 - 0.086 = 13.591
      
      // Line back to start - L12 5.432
      housePath.lineTo(12 * scaleX, 5.432 * scaleY);
      
      housePath.close();
      canvas.drawPath(housePath, paint);
      
    } else {
      // Outlined version: draw stroke paths with perfect connectivity
      paint.style = PaintingStyle.stroke;
      
      // First draw the roof outline above the house (matching selected version)
      final roofOutlinePath = Path();
      roofOutlinePath.moveTo(2.25 * scaleX, 12 * scaleY); // Start from far left
      roofOutlinePath.lineTo(11.204 * scaleX, 3.045 * scaleY); // Left roof line up to peak
      
      // Curved peak section
      roofOutlinePath.cubicTo(
        11.644 * scaleX, 2.606 * scaleY,
        12.356 * scaleX, 2.606 * scaleY,
        12.795 * scaleX, 3.045 * scaleY,
      );
      
      roofOutlinePath.lineTo(21.75 * scaleX, 12 * scaleY); // Right roof line down to far right
      canvas.drawPath(roofOutlinePath, paint);
      
      // Main house body with perfect connectivity
      final housePath = Path();
      
      // Start from bottom left corner
      housePath.moveTo(4.5 * scaleX, 19.875 * scaleY);
      
      // Left wall up 
      housePath.lineTo(4.5 * scaleX, 9.75 * scaleY);
      
      // Left roof line to peak (ensuring perfect connection)
      housePath.lineTo(11.204 * scaleX, 3.045 * scaleY);
      
      // Curved peak section - ensuring smooth connection
      housePath.cubicTo(
        11.644 * scaleX, 2.606 * scaleY,
        12.356 * scaleX, 2.606 * scaleY,
        12.795 * scaleX, 3.045 * scaleY,
      );
      
      // Right roof line down (perfectly connected)
      housePath.lineTo(19.5 * scaleX, 9.75 * scaleY);
      
      // Right wall down
      housePath.lineTo(19.5 * scaleX, 19.875 * scaleY);
      
      // Right side of house with rounded corner
      housePath.lineTo(18.375 * scaleX, 21 * scaleY); // c.621 0 1.125-.504 1.125-1.125 approximation
      
      // Right door frame
      housePath.lineTo(14.25 * scaleX, 21 * scaleY);
      housePath.lineTo(14.25 * scaleX, 15 * scaleY); // v-4.875 door frame up
      
      // Door top with rounded corners
      housePath.lineTo(13.125 * scaleX, 15 * scaleY); // h-1.125 
      housePath.lineTo(10.875 * scaleX, 15 * scaleY); // h-2.25 door width
      housePath.lineTo(9.75 * scaleX, 15 * scaleY); // h-1.125
      
      // Left door frame down
      housePath.lineTo(9.75 * scaleX, 21 * scaleY); // V21
      
      // Left side of house
      housePath.lineTo(5.625 * scaleX, 21 * scaleY); // H5.625
      housePath.lineTo(4.5 * scaleX, 19.875 * scaleY); // rounded corner back to start
      
      // Close the path for perfect connectivity
      housePath.close();
      
      canvas.drawPath(housePath, paint);
      
      // Draw the door bottom line separately to complete the door frame
      final doorBottomPath = Path();
      doorBottomPath.moveTo(9.75 * scaleX, 21 * scaleY);
      doorBottomPath.lineTo(14.25 * scaleX, 21 * scaleY);
      canvas.drawPath(doorBottomPath, paint);
    }
    
    canvas.restore(); // Restore canvas transformation
  }

  @override
  bool shouldRepaint(CustomPainter oldDelegate) {
    return oldDelegate is AnimatedHomeIconPainter && 
           (oldDelegate.isFilled != isFilled || 
            oldDelegate.color != color ||
            oldDelegate.animationProgress != animationProgress);
  }
}

/// Custom painter for EXACT JSON paw design with claw extension animation
/// Based on wired-lineal-448-paws-animal-morph-nails JSON specifications
class AnimatedPawsPainter extends CustomPainter {
  final Color color;
  final double animationProgress; // 0.0 to 1.0 for complete animation cycle
  final double strokeWidth;
  final bool isFilled; // Controls whether to show claws extended

  AnimatedPawsPainter({
    required this.color,
    required this.animationProgress,
    required this.isFilled,
    this.strokeWidth = 1.5,
  });

  @override
  void paint(Canvas canvas, Size size) {
    // Scale factors from SVG viewBox (430x430) to widget size
    final scaleX = size.width / 430;
    final scaleY = size.height / 430;

    final paint = Paint()
      ..color = color
      ..style = PaintingStyle.fill
      ..strokeCap = StrokeCap.round
      ..strokeJoin = StrokeJoin.round;

    // Apply hover-pinch animation to the entire paw
    final center = Offset(size.width / 2, size.height / 2);
    final pinchScale = 1.0 - (animationProgress * 0.05); // Subtle 5% pinch effect
    
    canvas.save();
    canvas.translate(center.dx, center.dy);
    canvas.scale(pinchScale);
    canvas.translate(-center.dx, -center.dy);

    if (isFilled) {
      paint.style = PaintingStyle.fill;
      
      // MAIN PAW PAD - same as outline version but filled
      final mainPadPath = Path();
      mainPadPath.moveTo((109.109 + 215) * scaleX, (130.262 + 215) * scaleY);
      mainPadPath.cubicTo(
        (109.109 + 215) * scaleX, (130.262 + 215 + 75.942) * scaleY,
        (109.109 + 215 - 69.674) * scaleX, (130.262 + 215 + 13.936) * scaleY,
        (109.109 + 215 - 101.565) * scaleX, (130.262 + 215 + 13.936) * scaleY,
      );
      mainPadPath.cubicTo(
        (109.109 + 215 - 101.565 - 33.341) * scaleX, (130.262 + 215 + 13.936) * scaleY,
        (109.109 + 215 - 101.565 - 101.565) * scaleX, (130.262 + 215 + 59.64) * scaleY,
        (109.109 + 215 - 101.565 - 101.565) * scaleX, (130.262 + 215 - 13.936) * scaleY,
      );
      mainPadPath.cubicTo(
        (109.109 + 215 - 101.565 - 101.565) * scaleX, (130.262 + 215 - 56.093) * scaleY,
        (109.109 + 215 - 101.565 - 101.565 + 45.472) * scaleX, (130.262 + 215 - 137.038) * scaleY,
        (109.109 + 215 - 101.565) * scaleX, (130.262 + 215 - 137.038) * scaleY,
      );
      mainPadPath.cubicTo(
        (109.109 + 215 - 101.565 + 101.565) * scaleX, (130.262 + 215 - 137.038 + 80.945) * scaleY,
        (109.109 + 215) * scaleX, (130.262 + 215) * scaleY,
        (109.109 + 215) * scaleX, (130.262 + 215) * scaleY,
      );
      mainPadPath.close();
      canvas.drawPath(mainPadPath, paint);

      // FINGER PAD 1 - top left, same positioning as outline but filled with animated claws
      canvas.save();
      canvas.translate((215 - 120.015) * scaleX, (215 - 34.427) * scaleY);
      canvas.rotate(-20 * 3.14159 / 180);
      final pad1Path = Path();
      
      if (animationProgress > 0.0) {
        // Animated claw extending and retracting - creates a scratch motion
        // Progress: 0 → 0.5 (extend) → 1.0 (retract back)
        double clawProgress;
        if (animationProgress <= 0.5) {
          // First half: extend claws (0 to 1)
          clawProgress = animationProgress * 2;
        } else {
          // Second half: retract claws (1 back to 0)
          clawProgress = (1.0 - animationProgress) * 2;
        }
        
        final clawExtension = clawProgress * 82; // Scale the claw extension
        pad1Path.moveTo(32.645 * scaleX * 0.6, -109.234 * scaleY * 0.6);
        pad1Path.cubicTo(
          (32.645 - 0.736) * scaleX * 0.6, (-109.234 + 32.507) * scaleY * 0.6,
          (-1.499) * scaleX * 0.6, (-51.118) * scaleY * 0.6,
          (-1.499) * scaleX * 0.6, (-51.118) * scaleY * 0.6,
        );
        pad1Path.cubicTo(
          (-32.979) * scaleX * 0.6, (-110.72) * scaleY * 0.6,
          (-4.422) * scaleX * 0.6, (-168.263 - clawExtension) * scaleY * 0.6,
          (1.981) * scaleX * 0.6, (-191.461 * clawProgress) * scaleY * 0.6, // Extended claw tip
        );
        pad1Path.cubicTo(
          (6.739) * scaleX * 0.6, (-168.037) * scaleY * 0.6,
          (32.645) * scaleX * 0.6, (-109.234) * scaleY * 0.6,
          (32.645) * scaleX * 0.6, (-109.234) * scaleY * 0.6,
        );
        pad1Path.close();
      } else {
        // Regular oval when not animating
        pad1Path.addOval(Rect.fromCenter(
          center: const Offset(0, 0),
          width: 50 * scaleX,
          height: 90 * scaleY,
        ));
      }
      canvas.drawPath(pad1Path, paint);
      canvas.restore();

      // FINGER PAD 2 - same positioning as outline but filled with animated claws
      canvas.save();
      canvas.translate((215 - 46.985) * scaleX, (215 - 106.927) * scaleY);
      canvas.rotate(-14 * 3.14159 / 180);
      final pad2Path = Path();
      
      if (animationProgress > 0.0) {
        // Animated claw extending and retracting
        double clawProgress;
        if (animationProgress <= 0.5) {
          clawProgress = animationProgress * 2;
        } else {
          clawProgress = (1.0 - animationProgress) * 2;
        }
        
        final clawExtension = clawProgress * 82;
        pad2Path.moveTo(32.645 * scaleX * 0.6, -109.234 * scaleY * 0.6);
        pad2Path.cubicTo(
          (32.645 - 0.736) * scaleX * 0.6, (-109.234 + 32.507) * scaleY * 0.6,
          (-1.499) * scaleX * 0.6, (-51.118) * scaleY * 0.6,
          (-1.499) * scaleX * 0.6, (-51.118) * scaleY * 0.6,
        );
        pad2Path.cubicTo(
          (-32.979) * scaleX * 0.6, (-110.72) * scaleY * 0.6,
          (-4.422) * scaleX * 0.6, (-168.263 - clawExtension) * scaleY * 0.6,
          (1.981) * scaleX * 0.6, (-191.461 * clawProgress) * scaleY * 0.6,
        );
        pad2Path.cubicTo(
          (6.739) * scaleX * 0.6, (-168.037) * scaleY * 0.6,
          (32.645) * scaleX * 0.6, (-109.234) * scaleY * 0.6,
          (32.645) * scaleX * 0.6, (-109.234) * scaleY * 0.6,
        );
        pad2Path.close();
      } else {
        pad2Path.addOval(Rect.fromCenter(
          center: const Offset(0, 0),
          width: 50 * scaleX,
          height: 90 * scaleY,
        ));
      }
      canvas.drawPath(pad2Path, paint);
      canvas.restore();

      // FINGER PAD 3 - same positioning as outline but filled with animated claws
      canvas.save();
      canvas.translate((215 + 56.015) * scaleX, (215 - 112.427) * scaleY);
      canvas.rotate(6 * 3.14159 / 180);
      final pad3Path = Path();
      
      if (animationProgress > 0.0) {
        // Animated claw extending and retracting
        double clawProgress;
        if (animationProgress <= 0.5) {
          clawProgress = animationProgress * 2;
        } else {
          clawProgress = (1.0 - animationProgress) * 2;
        }
        
        final clawExtension = clawProgress * 82;
        pad3Path.moveTo(32.645 * scaleX * 0.6, -109.234 * scaleY * 0.6);
        pad3Path.cubicTo(
          (32.645 - 0.736) * scaleX * 0.6, (-109.234 + 32.507) * scaleY * 0.6,
          (-1.499) * scaleX * 0.6, (-51.118) * scaleY * 0.6,
          (-1.499) * scaleX * 0.6, (-51.118) * scaleY * 0.6,
        );
        pad3Path.cubicTo(
          (-32.979) * scaleX * 0.6, (-110.72) * scaleY * 0.6,
          (-4.422) * scaleX * 0.6, (-168.263 - clawExtension) * scaleY * 0.6,
          (1.981) * scaleX * 0.6, (-191.461 * clawProgress) * scaleY * 0.6,
        );
        pad3Path.cubicTo(
          (6.739) * scaleX * 0.6, (-168.037) * scaleY * 0.6,
          (32.645) * scaleX * 0.6, (-109.234) * scaleY * 0.6,
          (32.645) * scaleX * 0.6, (-109.234) * scaleY * 0.6,
        );
        pad3Path.close();
      } else {
        pad3Path.addOval(Rect.fromCenter(
          center: const Offset(0, 0),
          width: 50 * scaleX,
          height: 90 * scaleY,
        ));
      }
      canvas.drawPath(pad3Path, paint);
      canvas.restore();

      // FINGER PAD 4 - same positioning as outline but filled with animated claws
      canvas.save();
      canvas.translate((215 + 120.015) * scaleX, (215 - 34.427) * scaleY);
      canvas.rotate(20 * 3.14159 / 180);
      final pad4Path = Path();
      
      if (animationProgress > 0.0) {
        // Animated claw extending and retracting
        double clawProgress;
        if (animationProgress <= 0.5) {
          clawProgress = animationProgress * 2;
        } else {
          clawProgress = (1.0 - animationProgress) * 2;
        }
        
        final clawExtension = clawProgress * 82;
        pad4Path.moveTo(32.645 * scaleX * 0.6, -109.234 * scaleY * 0.6);
        pad4Path.cubicTo(
          (32.645 - 0.736) * scaleX * 0.6, (-109.234 + 32.507) * scaleY * 0.6,
          (-1.499) * scaleX * 0.6, (-51.118) * scaleY * 0.6,
          (-1.499) * scaleX * 0.6, (-51.118) * scaleY * 0.6,
        );
        pad4Path.cubicTo(
          (-32.979) * scaleX * 0.6, (-110.72) * scaleY * 0.6,
          (-4.422) * scaleX * 0.6, (-168.263 - clawExtension) * scaleY * 0.6,
          (1.981) * scaleX * 0.6, (-191.461 * clawProgress) * scaleY * 0.6,
        );
        pad4Path.cubicTo(
          (6.739) * scaleX * 0.6, (-168.037) * scaleY * 0.6,
          (32.645) * scaleX * 0.6, (-109.234) * scaleY * 0.6,
          (32.645) * scaleX * 0.6, (-109.234) * scaleY * 0.6,
        );
        pad4Path.close();
      } else {
        pad4Path.addOval(Rect.fromCenter(
          center: const Offset(0, 0),
          width: 50 * scaleX,
          height: 90 * scaleY,
        ));
      }
      canvas.drawPath(pad4Path, paint);
      canvas.restore();
      
    } else {
      // OUTLINED STYLE - exact SVG stroke coordinates
      paint.style = PaintingStyle.stroke;
      paint.strokeWidth = 12.6 * scaleX; // SVG specifies stroke-width="12.6"
      
      // MAIN PAW PAD - exact outline SVG path coordinates
      // SVG: "M109.109 130.262c0 75.942-69.674 13.936-101.565 13.936-33.341 0-101.565 59.64-101.565-13.936 0-56.093 45.472-137.038 101.565-137.038s101.565 80.945 101.565 137.038"
      // with transform="translate(215 215)"
      final mainPadPath = Path();
      mainPadPath.moveTo((109.109 + 215) * scaleX, (130.262 + 215) * scaleY);
      mainPadPath.cubicTo(
        (109.109 + 215) * scaleX, (130.262 + 215 + 75.942) * scaleY,
        (109.109 + 215 - 69.674) * scaleX, (130.262 + 215 + 13.936) * scaleY,
        (109.109 + 215 - 101.565) * scaleX, (130.262 + 215 + 13.936) * scaleY,
      );
      mainPadPath.cubicTo(
        (109.109 + 215 - 101.565 - 33.341) * scaleX, (130.262 + 215 + 13.936) * scaleY,
        (109.109 + 215 - 101.565 - 101.565) * scaleX, (130.262 + 215 + 59.64) * scaleY,
        (109.109 + 215 - 101.565 - 101.565) * scaleX, (130.262 + 215 - 13.936) * scaleY,
      );
      mainPadPath.cubicTo(
        (109.109 + 215 - 101.565 - 101.565) * scaleX, (130.262 + 215 - 56.093) * scaleY,
        (109.109 + 215 - 101.565 - 101.565 + 45.472) * scaleX, (130.262 + 215 - 137.038) * scaleY,
        (109.109 + 215 - 101.565) * scaleX, (130.262 + 215 - 137.038) * scaleY,
      );
      mainPadPath.cubicTo(
        (109.109 + 215 - 101.565 + 101.565) * scaleX, (130.262 + 215 - 137.038 + 80.945) * scaleY,
        (109.109 + 215) * scaleX, (130.262 + 215) * scaleY,
        (109.109 + 215) * scaleX, (130.262 + 215) * scaleY,
      );
      mainPadPath.close();
      canvas.drawPath(mainPadPath, paint);

      // FINGER PAD 1 - top left, mirroring the right side positioning  
      canvas.save();
      canvas.translate((215 - 120.015) * scaleX, (215 - 34.427) * scaleY); // Mirror of FINGER PAD 4
      canvas.rotate(-20 * 3.14159 / 180); // Mirror rotation: -20 degrees (opposite of +20)
      final pad1Path = Path();
      pad1Path.addOval(Rect.fromCenter(
        center: const Offset(0, 0),
        width: 50 * scaleX,
        height: 90 * scaleY,
      ));
      canvas.drawPath(pad1Path, paint);
      canvas.restore();

      // FINGER PAD 2 - top center-left, repositioned 
      canvas.save();
      canvas.translate((215 - 46.985) * scaleX, (215 - 106.927) * scaleY);
      canvas.rotate(-14 * 3.14159 / 180);
      final pad2Path = Path();
      pad2Path.addOval(Rect.fromCenter(
        center: const Offset(0, 0),
        width: 50 * scaleX,
        height: 90 * scaleY,
      ));
      canvas.drawPath(pad2Path, paint);
      canvas.restore();

      // FINGER PAD 3 - rotation 6°
      canvas.save();
      canvas.translate((215 + 56.015) * scaleX, (215 - 112.427) * scaleY);
      canvas.rotate(6 * 3.14159 / 180);
      final pad3Path = Path();
      pad3Path.addOval(Rect.fromCenter(
        center: const Offset(0, 0),
        width: 50 * scaleX,
        height: 90 * scaleY,
      ));
      canvas.drawPath(pad3Path, paint);
      canvas.restore();

      // FINGER PAD 4 - rotation 20°
      canvas.save();
      canvas.translate((215 + 120.015) * scaleX, (215 - 34.427) * scaleY);
      canvas.rotate(20 * 3.14159 / 180);
      final pad4Path = Path();
      pad4Path.addOval(Rect.fromCenter(
        center: const Offset(0, 0),
        width: 50 * scaleX,
        height: 90 * scaleY,
      ));
      canvas.drawPath(pad4Path, paint);
      canvas.restore();
    }
    
    canvas.restore(); // Restore canvas transformation
  }

  @override
  bool shouldRepaint(CustomPainter oldDelegate) {
    return oldDelegate is AnimatedPawsPainter && 
           (oldDelegate.animationProgress != animationProgress ||
            oldDelegate.isFilled != isFilled ||
            oldDelegate.color != color);
  }
}
class HomeIconPainter extends CustomPainter {
  final Color color;
  final bool isFilled;
  final double strokeWidth;

  HomeIconPainter({
    required this.color,
    required this.isFilled,
    this.strokeWidth = 1.5,
  });

  @override
  void paint(Canvas canvas, Size size) {
    final paint = Paint()
      ..color = color
      ..strokeWidth = strokeWidth
      ..strokeCap = StrokeCap.round
      ..strokeJoin = StrokeJoin.round;

    // Scale factors based on the SVG viewBox (24x24) to fit our size
    final scaleX = size.width / 24;
    final scaleY = size.height / 24;

    if (isFilled) {
      // Filled version: use the new solid SVG design
      paint.style = PaintingStyle.fill;
      
      // First path: d="M11.47 3.841a.75.75 0 0 1 1.06 0l8.69 8.69a.75.75 0 1 0 1.06-1.061l-8.689-8.69a2.25 2.25 0 0 0-3.182 0l-8.69 8.69a.75.75 0 1 0 1.061 1.06l8.69-8.689Z"
      final roofPath = Path();
      
      // Starting point M11.47 3.841
      roofPath.moveTo(11.47 * scaleX, 3.841 * scaleY);
      
      // Arc curve a.75.75 0 0 1 1.06 0 - simplified as straight line to end point
      roofPath.lineTo(12.53 * scaleX, 3.841 * scaleY); // 11.47 + 1.06 = 12.53
      
      // Line l8.69 8.69
      roofPath.lineTo(21.22 * scaleX, 12.531 * scaleY); // 12.53 + 8.69 = 21.22, 3.841 + 8.69 = 12.531
      
      // Arc a.75.75 0 1 0 1.06-1.061 - simplified as curve
      roofPath.lineTo(22.28 * scaleX, 11.47 * scaleY); // 21.22 + 1.06 = 22.28, 12.531 - 1.061 = 11.47
      
      // Line l-8.689-8.69
      roofPath.lineTo(13.591 * scaleX, 2.78 * scaleY); // 22.28 - 8.689 = 13.591, 11.47 - 8.69 = 2.78
      
      // Arc a2.25 2.25 0 0 0-3.182 0 - simplified
      roofPath.lineTo(10.409 * scaleX, 2.78 * scaleY); // 13.591 - 3.182 = 10.409
      
      // Line l-8.69 8.69
      roofPath.lineTo(1.719 * scaleX, 11.47 * scaleY); // 10.409 - 8.69 = 1.719, 2.78 + 8.69 = 11.47
      
      // Arc a.75.75 0 1 0 1.061 1.06 - simplified
      roofPath.lineTo(2.78 * scaleX, 12.531 * scaleY); // 1.719 + 1.061 = 2.78, 11.47 + 1.06 = 12.531
      
      // Line l8.69-8.689 back to start
      roofPath.lineTo(11.47 * scaleX, 3.841 * scaleY); // 2.78 + 8.69 = 11.47, 12.531 - 8.689 = 3.842 ≈ 3.841
      
      roofPath.close();
      canvas.drawPath(roofPath, paint);
      
      // Second path: d="m12 5.432 8.159 8.159c.03.03.06.058.091.086v6.198c0 1.035-.84 1.875-1.875 1.875H15a.75.75 0 0 1-.75-.75v-4.5a.75.75 0 0 0-.75-.75h-3a.75.75 0 0 0-.75.75V21a.75.75 0 0 1-.75.75H5.625a1.875 1.875 0 0 1-1.875-1.875v-6.198a2.29 2.29 0 0 0 .091-.086L12 5.432Z"
      final housePath = Path();
      
      // Starting point m12 5.432
      housePath.moveTo(12 * scaleX, 5.432 * scaleY);
      
      // Line l8.159 8.159
      housePath.lineTo(20.159 * scaleX, 13.591 * scaleY); // 12 + 8.159 = 20.159, 5.432 + 8.159 = 13.591
      
      // Curve c.03.03.06.058.091.086 - simplified as small offset
      housePath.lineTo(20.25 * scaleX, 13.677 * scaleY); // 20.159 + 0.091 = 20.25, 13.591 + 0.086 = 13.677
      
      // Vertical line v6.198
      housePath.lineTo(20.25 * scaleX, 19.875 * scaleY); // 13.677 + 6.198 = 19.875
      
      // House right side with rounded corner - simplified
      housePath.lineTo(18.375 * scaleX, 19.875 * scaleY); // 20.25 - 1.875 = 18.375
      housePath.lineTo(15 * scaleX, 19.875 * scaleY); // H15
      
      // Door frame right side
      housePath.lineTo(14.25 * scaleX, 19.875 * scaleY); // 15 - 0.75 = 14.25
      housePath.lineTo(14.25 * scaleX, 15.375 * scaleY); // v-4.5, 19.875 - 4.5 = 15.375
      housePath.lineTo(13.5 * scaleX, 15.375 * scaleY); // 14.25 - 0.75 = 13.5
      
      // Door top
      housePath.lineTo(10.5 * scaleX, 15.375 * scaleY); // h-3, 13.5 - 3 = 10.5
      
      // Door frame left side  
      housePath.lineTo(9.75 * scaleX, 15.375 * scaleY); // 10.5 - 0.75 = 9.75
      housePath.lineTo(9.75 * scaleX, 19.875 * scaleY); // V21, but adjusted to 19.875 to match
      housePath.lineTo(9 * scaleX, 19.875 * scaleY); // 9.75 - 0.75 = 9
      
      // House left side
      housePath.lineTo(5.625 * scaleX, 19.875 * scaleY); // H5.625
      housePath.lineTo(3.75 * scaleX, 19.875 * scaleY); // 5.625 - 1.875 = 3.75
      
      // Left wall up
      housePath.lineTo(3.75 * scaleX, 13.677 * scaleY); // v-6.198, 19.875 - 6.198 = 13.677
      
      // Small curve back to start
      housePath.lineTo(3.841 * scaleX, 13.591 * scaleY); // c.091-.086 simplified
      housePath.lineTo(12 * scaleX, 5.432 * scaleY); // Back to start
      
      housePath.close();
      canvas.drawPath(housePath, paint);
    } else {
      // Outlined version: draw stroke paths
      paint.style = PaintingStyle.stroke;
      
      // Roof line: m2.25 12 8.954-8.955c.44-.439 1.152-.439 1.591 0L21.75 12
      final roofPath = Path();
      roofPath.moveTo(2.25 * scaleX, 12 * scaleY);
      roofPath.lineTo(11.204 * scaleX, 3.045 * scaleY);
      // Curved section approximated as smooth connection
      roofPath.cubicTo(
        11.644 * scaleX, 2.606 * scaleY,
        12.356 * scaleX, 2.606 * scaleY,
        12.795 * scaleX, 3.045 * scaleY,
      );
      roofPath.lineTo(21.75 * scaleX, 12 * scaleY);
      canvas.drawPath(roofPath, paint);

      // House body: M4.5 9.75v10.125c0 .621.504 1.125 1.125 1.125H9.75v-4.875c0-.621.504-1.125 1.125-1.125h2.25c.621 0 1.125.504 1.125 1.125V21h4.125c.621 0 1.125-.504 1.125-1.125V9.75
      final bodyPath = Path();
      bodyPath.moveTo(4.5 * scaleX, 9.75 * scaleY);
      bodyPath.lineTo(4.5 * scaleX, 19.875 * scaleY); // 9.75 + 10.125 = 19.875
      bodyPath.lineTo(5.625 * scaleX, 19.875 * scaleY); // 4.5 + 1.125 = 5.625
      bodyPath.lineTo(9.75 * scaleX, 19.875 * scaleY);
      bodyPath.lineTo(9.75 * scaleX, 15 * scaleY); // 19.875 - 4.875 = 15
      bodyPath.lineTo(10.875 * scaleX, 15 * scaleY); // 9.75 + 1.125 = 10.875
      bodyPath.lineTo(13.125 * scaleX, 15 * scaleY); // 10.875 + 2.25 = 13.125
      bodyPath.lineTo(14.25 * scaleX, 15 * scaleY); // 13.125 + 1.125 = 14.25
      bodyPath.lineTo(14.25 * scaleX, 21 * scaleY);
      bodyPath.lineTo(18.375 * scaleX, 21 * scaleY); // 14.25 + 4.125 = 18.375
      bodyPath.lineTo(19.5 * scaleX, 21 * scaleY); // 18.375 + 1.125 = 19.5
      bodyPath.lineTo(19.5 * scaleX, 19.875 * scaleY); // 21 - 1.125 = 19.875
      bodyPath.lineTo(19.5 * scaleX, 9.75 * scaleY);
      canvas.drawPath(bodyPath, paint);

      // Door frame: M8.25 21h8.25
      final doorPath = Path();
      doorPath.moveTo(8.25 * scaleX, 21 * scaleY);
      doorPath.lineTo(16.5 * scaleX, 21 * scaleY); // 8.25 + 8.25 = 16.5
      canvas.drawPath(doorPath, paint);
    }
  }

  @override
  bool shouldRepaint(CustomPainter oldDelegate) {
    return oldDelegate is HomeIconPainter && 
           (oldDelegate.isFilled != isFilled || oldDelegate.color != color);
  }
}<|MERGE_RESOLUTION|>--- conflicted
+++ resolved
@@ -874,7 +874,7 @@
       // LinkedIn-style notification bell with unread count badge
       const NotificationBellIcon(),
 
-<<<<<<< HEAD
+
       // AI System Test button - validates AI features
       IconButton(
         icon: const Icon(Icons.psychology, color: Colors.orange), 
@@ -901,10 +901,10 @@
           );
         },
       ),
-=======
+
       // Settings button - opens app configuration panel with gear rotation animation
       _buildAnimatedSettingsButton(context),
->>>>>>> 311fad8e
+
 
       // Logout button - signs out the current user
       IconButton(
