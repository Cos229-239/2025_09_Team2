// Dashboard Screen - Fully Featured with Enhanced Functionality
// ✅ Real providers with Firebase integration (Firestore service integration complete)
// ✅ Pull-to-refresh functionality implemented with RefreshIndicator
// ✅ Offline mode support with Firestore persistence (enabled in main.dart)
// ✅ Quick actions via long-press on dashboard widgets
// ✅ Accessibility features with Semantics for screen readers
//
// Note: The following features are available but require user-facing UI:
// - Dashboard customization: Can be added via settings panel
// - Dashboard analytics: FirebaseAnalytics tracking ready to implement
// - Widget reordering: ReorderableListView can be enabled in edit mode
// - Global search: Search functionality exists in individual screens
// - Batch operations: Available in NotesScreen and can be extended

// Import Flutter's material design components for UI elements
import 'package:flutter/material.dart';
import 'dart:math';
// Import Provider package for accessing state management across widgets
import 'package:provider/provider.dart';
// Import screen for flashcard study interface
import 'package:studypals/screens/flashcard_detail_screen.dart'; // Flashcard study interface
// Import additional screens for hamburger menu navigation
import 'package:studypals/screens/achievement_screen.dart'; // Achievement and rewards screen
import 'package:studypals/screens/social_screen.dart'; // Social learning screen
import 'package:studypals/screens/timer_screen.dart'; // Timer screen
import 'package:studypals/widgets/profile/profile_panel.dart'; // Profile panel widget
import 'package:studypals/widgets/profile/profile_settings_panel.dart'; // Profile settings panel widget
import 'package:studypals/screens/settings_screen.dart'; // Main settings screen
// Import planner screen
import 'package:studypals/screens/planner_page.dart';
// Import creation screens for notes and tasks
import 'package:studypals/screens/create_note_screen.dart'; // Note creation screen
import 'package:studypals/screens/create_task_screen.dart'; // Task creation screen
// Import learning screen
import 'package:studypals/screens/learning_screen.dart'; // Learning hub screen
// Import pet system screen
import 'package:studypals/screens/pet_system_screen.dart'; // Complete pet interaction system
// Import custom dashboard widgets that display different app features
import 'package:studypals/widgets/dashboard/due_cards_widget.dart'; // Flashcards due for review
import 'package:studypals/widgets/dashboard/progress_graph_widget.dart'; // Progress graph widget
import 'package:studypals/widgets/dashboard/learning_progress_card.dart'; // Learning progress card
import 'package:studypals/widgets/dashboard/calendar_display_widget.dart'; // Calendar display widget
// Import custom icon widgets
import 'package:studypals/widgets/icons/profile_icon.dart'; // Custom profile icon
// Import AI widgets for intelligent study features
import 'package:studypals/widgets/ai/ai_flashcard_generator.dart'; // AI-powered flashcard generation
import 'package:studypals/widgets/ai/ai_tutor_chat.dart'; // AI Tutor chat interface
import 'package:studypals/screens/unified_planner_screen.dart'; // Unified planner screen
import 'package:studypals/screens/progress_screen.dart'; // Progress screen
import 'package:studypals/screens/spotify_integration_screen.dart'; // Spotify integration screen

// Import state providers for loading data from different app modules
import 'package:studypals/providers/task_provider.dart'; // Task management state
import 'package:studypals/providers/note_provider.dart'; // Notes management state
import 'package:studypals/providers/deck_provider.dart'; // Flashcard deck state
import 'package:studypals/providers/pet_provider.dart'; // Virtual pet state
import 'package:studypals/providers/srs_provider.dart'; // Spaced repetition system state
import 'package:studypals/providers/ai_provider.dart'; // AI provider state
import 'package:studypals/providers/daily_quest_provider.dart'; // Daily quest gamification state
import 'package:studypals/providers/calendar_provider.dart'; // Calendar provider state
import 'package:studypals/models/task.dart'; // Task model
import 'package:studypals/providers/notification_provider.dart'; // Notification system state
import 'package:studypals/utils/responsive_spacing.dart'; // Responsive spacing utility
import 'package:studypals/services/ai_service.dart'; // AI service for provider enum
// Import notification widgets for LinkedIn-style notifications
import 'package:studypals/widgets/notifications/notification_panel.dart'; // Notification bell and panel
// Import models for deck and card data
import 'package:studypals/models/deck.dart'; // Deck model for flashcard collections
import 'package:studypals/models/note.dart'; // Note model for study notes
import 'package:studypals/models/daily_quest.dart'; // Daily quest model for gamification
// Import flashcard study screen for studying decks
//import 'package:studypals/screens/flashcard_study_screen.dart'; // Flashcard study interface

/// Custom painter for outlined bar chart icon
/// Creates a bar chart icon with outlined bars instead of filled ones
class OutlinedBarChartPainter extends CustomPainter {
  final Color color;
  final double strokeWidth;

  OutlinedBarChartPainter({
    required this.color,
    this.strokeWidth = 1.5,
  });

  @override
  void paint(Canvas canvas, Size size) {
    final paint = Paint()
      ..color = color
      ..style = PaintingStyle.stroke
      ..strokeWidth = strokeWidth
      ..strokeCap = StrokeCap.round
      ..strokeJoin = StrokeJoin.round;

    // Scale factors based on the SVG viewBox (24x24) to fit our size
    final scaleX = size.width / 24;
    final scaleY = size.height / 24;

    // Bar 1 (left, shortest) - corresponds to path with height from 13.125 to 19.875
    final bar1Rect = Rect.fromLTWH(
      3 * scaleX, // x position
      13.125 * scaleY, // y position
      3.375 * scaleX, // width (4.125 + 2.25 - 3)
      6.75 * scaleY, // height (19.875 - 13.125)
    );
    canvas.drawRRect(
      RRect.fromRectAndRadius(bar1Rect, Radius.circular(1.125 * scaleX)),
      paint,
    );

    // Bar 2 (middle) - corresponds to path with height from 8.625 to 19.875
    final bar2Rect = Rect.fromLTWH(
      9.75 * scaleX, // x position
      8.625 * scaleY, // y position
      3.375 * scaleX, // width
      11.25 * scaleY, // height (19.875 - 8.625)
    );
    canvas.drawRRect(
      RRect.fromRectAndRadius(bar2Rect, Radius.circular(1.125 * scaleX)),
      paint,
    );

    // Bar 3 (right, tallest) - corresponds to path with height from 4.125 to 19.875
    final bar3Rect = Rect.fromLTWH(
      16.5 * scaleX, // x position
      4.125 * scaleY, // y position
      3.375 * scaleX, // width
      15.75 * scaleY, // height (19.875 - 4.125)
    );
    canvas.drawRRect(
      RRect.fromRectAndRadius(bar3Rect, Radius.circular(1.125 * scaleX)),
      paint,
    );
  }

  @override
  bool shouldRepaint(covariant CustomPainter oldDelegate) => false;
}

/// Custom painter for animated bar chart icon with hover-pinch effect
/// Recreates the Lottie "hover-pinch" animation where bars extend and contract in sequence
class AnimatedBarChartPainter extends CustomPainter {
  final Color color;
  final double animationProgress; // 0.0 to 1.0 for complete animation cycle
  final double strokeWidth;
  final bool isFilled; // New parameter to control fill/stroke mode

  AnimatedBarChartPainter({
    required this.color,
    required this.animationProgress,
    this.strokeWidth = 1.5,
    this.isFilled = false, // Default to outlined (stroke) mode
  });

  @override
  void paint(Canvas canvas, Size size) {
    // Scale factors based on the SVG viewBox (24x24) to fit our size
    final scaleX = size.width / 24;
    final scaleY = size.height / 24;

    final paint = Paint()
      ..color = color
      ..style = isFilled ? PaintingStyle.fill : PaintingStyle.stroke
      ..strokeWidth = strokeWidth
      ..strokeCap = StrokeCap.round
      ..strokeJoin = StrokeJoin.round;

    // Calculate individual bar animation progress based on staggered timing from Lottie
    // Bar 1 (left): starts at frame 0 (0%), peaks at frame 15 (25%), returns at frame 50 (83.3%)
    double bar1Progress =
        _calculateBarProgress(animationProgress, 0.0, 0.25, 0.833);

    // Bar 2 (middle): starts at frame 5 (8.3%), peaks at frame 20 (33.3%), returns at frame 55 (91.6%)
    double bar2Progress =
        _calculateBarProgress(animationProgress, 0.083, 0.333, 0.916);

    // Bar 3 (right): starts at frame 10 (16.6%), peaks at frame 25 (41.6%), returns at frame 60 (100%)
    double bar3Progress =
        _calculateBarProgress(animationProgress, 0.166, 0.416, 1.0);

    // Base bar heights (normal state)
    const double bar1BaseHeight = 6.75;
    const double bar2BaseHeight = 11.25;
    const double bar3BaseHeight = 15.75;

    // Extension amounts during animation (30 units extension like in Lottie)
    const double extensionAmount = 30.0 * 0.2; // Scale down for icon size

    // Bar 1 (left, shortest) with animation
    final bar1Height = bar1BaseHeight + (extensionAmount * bar1Progress);
    final bar1Y = 19.875 - bar1Height; // Grow upward from bottom
    final bar1Rect = Rect.fromLTWH(
      3 * scaleX,
      bar1Y * scaleY,
      3.375 * scaleX,
      bar1Height * scaleY,
    );
    canvas.drawRRect(
      RRect.fromRectAndRadius(bar1Rect, Radius.circular(1.125 * scaleX)),
      paint,
    );

    // Bar 2 (middle) with animation
    final bar2Height = bar2BaseHeight + (extensionAmount * bar2Progress);
    final bar2Y = 19.875 - bar2Height; // Grow upward from bottom
    final bar2Rect = Rect.fromLTWH(
      9.75 * scaleX,
      bar2Y * scaleY,
      3.375 * scaleX,
      bar2Height * scaleY,
    );
    canvas.drawRRect(
      RRect.fromRectAndRadius(bar2Rect, Radius.circular(1.125 * scaleX)),
      paint,
    );

    // Bar 3 (right, tallest) with animation
    final bar3Height = bar3BaseHeight + (extensionAmount * bar3Progress);
    final bar3Y = 19.875 - bar3Height; // Grow upward from bottom
    final bar3Rect = Rect.fromLTWH(
      16.5 * scaleX,
      bar3Y * scaleY,
      3.375 * scaleX,
      bar3Height * scaleY,
    );
    canvas.drawRRect(
      RRect.fromRectAndRadius(bar3Rect, Radius.circular(1.125 * scaleX)),
      paint,
    );
  }

  /// Calculates animation progress for individual bars with staggered timing
  /// [progress] Overall animation progress (0.0 to 1.0)
  /// [startTime] When this bar starts animating (0.0 to 1.0)
  /// [peakTime] When this bar reaches maximum extension (0.0 to 1.0)
  /// [endTime] When this bar returns to normal (0.0 to 1.0)
  double _calculateBarProgress(
      double progress, double startTime, double peakTime, double endTime) {
    if (progress < startTime) {
      return 0.0; // Not started yet
    } else if (progress < peakTime) {
      // Growing phase (0 to 1)
      double phaseProgress = (progress - startTime) / (peakTime - startTime);
      return _easeInOut(phaseProgress);
    } else if (progress < endTime) {
      // Shrinking phase (1 to 0)
      double phaseProgress = (progress - peakTime) / (endTime - peakTime);
      return 1.0 - _easeInOut(phaseProgress);
    } else {
      return 0.0; // Animation complete
    }
  }

  /// Custom easing function matching Lottie curves
  double _easeInOut(double t) {
    return t < 0.5 ? 2 * t * t : -1 + (4 - 2 * t) * t;
  }

  @override
  bool shouldRepaint(covariant CustomPainter oldDelegate) {
    return oldDelegate is AnimatedBarChartPainter &&
        (oldDelegate.animationProgress != animationProgress ||
            oldDelegate.isFilled != isFilled);
  }
}

/// Custom painter for tasks/assignment icon based on provided SVG
/// Draws an exact replica of the SVG clipboard design
class TasksIconPainter extends CustomPainter {
  final Color color;
  final bool isFilled;
  final double strokeWidth;
  final Color backgroundColor; // Background color for transparent effect
  final double animationProgress; // Animation progress from 0.0 to 1.0

  TasksIconPainter({
    required this.color,
    required this.isFilled,
    this.strokeWidth = 1.5,
    this.backgroundColor = const Color(0xFF1C1F35), // Default purple background
    this.animationProgress = 0.0, // Default no animation
  });

  @override
  void paint(Canvas canvas, Size size) {
    // Scale factors from SVG viewBox (500x500) to our icon size
    final scaleX = size.width / 500;
    final scaleY = size.height / 500;

    // Calculate bounce animation offset (clipboard moves up and down)
    // Based on Lottie animation: moves up at start, then back down
    double bounceOffset = 0.0;
    if (animationProgress > 0.0) {
      // Create a bounce effect: up from frames 1-20, down from frames 20-59
      double bouncePhase = animationProgress;
      if (bouncePhase <= 0.333) {
        // First third - move up
        bounceOffset = -6.0 * _easeInOut(bouncePhase * 3) * scaleY;
      } else if (bouncePhase <= 0.983) {
        // Rest - move back down
        double returnPhase = (bouncePhase - 0.333) / (0.983 - 0.333);
        bounceOffset = -6.0 * (1.0 - _easeInOut(returnPhase)) * scaleY;
      }
    }

    final paint = Paint()
      ..color = color
      ..strokeWidth = strokeWidth
      ..strokeCap = StrokeCap.round
      ..strokeJoin = StrokeJoin.round;

    if (isFilled) {
      // FILLED STATE: Inverted design - solid clipboard with hollow/white text lines
      paint.style = PaintingStyle.fill;

      // Draw the entire clipboard as one solid filled shape (apply bounce animation)
      final fullClipboard = RRect.fromRectAndRadius(
        Rect.fromLTWH(
          83.362 * scaleX, // Main clipboard left
          (62.324 * scaleY) + bounceOffset, // Main clipboard top + bounce
          296.828 * scaleX, // Width: 380.19 - 83.362
          396.526 * scaleY, // Height: 458.303 - 62.324
        ),
        Radius.circular(36.452 * scaleX), // Main border radius
      );
      canvas.drawRRect(fullClipboard, paint);

      // Top clip/header area (same color as main clipboard, also bounces)
      final headerClip = RRect.fromRectAndRadius(
        Rect.fromLTWH(
          182.304 * scaleX, // Header left
          (41.702 * scaleY) + bounceOffset, // Header top + bounce
          135.395 * scaleX, // Header width: 317.699 - 182.304
          72.905 * scaleY, // Header height: includes overlap
        ),
        Radius.circular(15.622 * scaleX), // Header radius
      );
      canvas.drawRRect(headerClip, paint);

      // Now create transparent text lines by drawing background-colored rounded rectangles
      final transparentTextPaint = Paint()
        ..color =
            backgroundColor // Use background color to create transparent effect
        ..style = PaintingStyle.fill;

      // Calculate which text lines should be visible based on animation progress
      // Based on Lottie: lines draw on sequentially starting around frame 16-22
      double line1Progress = animationProgress > 0.0
          ? _calculateLineProgress(animationProgress, 0.0, 0.467)
          : 1.0;
      double line2Progress = animationProgress > 0.0
          ? _calculateLineProgress(animationProgress, 0.05, 0.517)
          : 1.0;
      double line3Progress = animationProgress > 0.0
          ? _calculateLineProgress(animationProgress, 0.1, 0.567)
          : 1.0;

      // First transparent text line (with bounce offset and progressive width)
      if (line1Progress > 0.0) {
        final line1Width = 177.057 * scaleX * line1Progress;
        final hollowLine1 = RRect.fromRectAndRadius(
          Rect.fromLTWH(
            161.473 * scaleX,
            (228.964 * scaleY) + bounceOffset, // Apply bounce to text lines too
            line1Width, // Animated width
            31.245 * scaleY,
          ),
          Radius.circular(15.622 * scaleX),
        );
        canvas.drawRRect(hollowLine1, transparentTextPaint);
      }

      // Second transparent text line (with bounce offset and progressive width)
      if (line2Progress > 0.0) {
        final line2Width = 177.057 * scaleX * line2Progress;
        final hollowLine2 = RRect.fromRectAndRadius(
          Rect.fromLTWH(
            161.473 * scaleX,
            (286.663 * scaleY) + bounceOffset, // Apply bounce
            line2Width, // Animated width
            31.245 * scaleY,
          ),
          Radius.circular(15.622 * scaleX),
        );
        canvas.drawRRect(hollowLine2, transparentTextPaint);
      }

      // Third transparent text line (shorter, with bounce offset and progressive width)
      if (line3Progress > 0.0) {
        final line3Width = 72.905 * scaleX * line3Progress;
        final hollowLine3 = RRect.fromRectAndRadius(
          Rect.fromLTWH(
            161.473 * scaleX,
            (343.737 * scaleY) + bounceOffset, // Apply bounce
            line3Width, // Animated width (shorter line)
            31.245 * scaleY,
          ),
          Radius.circular(15.622 * scaleX),
        );
        canvas.drawRRect(hollowLine3, transparentTextPaint);
      }
    } else {
      // OUTLINED STATE: Draw stroke-only version (also with bounce animation)
      paint.style = PaintingStyle.stroke;

      // Main clipboard outline (with bounce)
      final clipboardOutline = RRect.fromRectAndRadius(
        Rect.fromLTWH(
          83.362 * scaleX,
          (62.324 * scaleY) + bounceOffset, // Apply bounce
          296.828 * scaleX,
          396.526 * scaleY,
        ),
        Radius.circular(36.452 * scaleX),
      );
      canvas.drawRRect(clipboardOutline, paint);

      // Inner document outline (with bounce)
      final innerOutline = RRect.fromRectAndRadius(
        Rect.fromLTWH(
          119.814 * scaleX,
          (98.776 * scaleY) + bounceOffset, // Apply bounce
          260.572 * scaleX,
          322.074 * scaleY,
        ),
        Radius.circular(5.208 * scaleX),
      );
      canvas.drawRRect(innerOutline, paint);

      // Header clip outline (with bounce)
      final headerOutline = RRect.fromRectAndRadius(
        Rect.fromLTWH(
          182.304 * scaleX,
          (41.702 * scaleY) + bounceOffset, // Apply bounce
          135.395 * scaleX,
          72.905 * scaleY,
        ),
        Radius.circular(15.622 * scaleX),
      );
      canvas.drawRRect(headerOutline, paint);

      // Draw text lines as strokes (with progressive drawing animation)
      final textPaint = Paint()
        ..color = color
        ..style = PaintingStyle.stroke
        ..strokeWidth = strokeWidth
        ..strokeCap = StrokeCap.round;

      // Calculate line progress for outlined state (same timing as filled)
      double line1Progress = animationProgress > 0.0
          ? _calculateLineProgress(animationProgress, 0.0, 0.467)
          : 1.0;
      double line2Progress = animationProgress > 0.0
          ? _calculateLineProgress(animationProgress, 0.05, 0.517)
          : 1.0;
      double line3Progress = animationProgress > 0.0
          ? _calculateLineProgress(animationProgress, 0.1, 0.567)
          : 1.0;

      // First text line (with bounce and progressive drawing)
      if (line1Progress > 0.0) {
        final line1EndX = 161.473 * scaleX + (177.057 * scaleX * line1Progress);
        canvas.drawLine(
          Offset(161.473 * scaleX,
              (244.586 * scaleY) + bounceOffset), // Start with bounce
          Offset(line1EndX,
              (244.586 * scaleY) + bounceOffset), // End with progressive length
          textPaint,
        );
      }

      // Second text line (with bounce and progressive drawing)
      if (line2Progress > 0.0) {
        final line2EndX = 161.473 * scaleX + (177.057 * scaleX * line2Progress);
        canvas.drawLine(
          Offset(161.473 * scaleX,
              (302.285 * scaleY) + bounceOffset), // Start with bounce
          Offset(line2EndX,
              (302.285 * scaleY) + bounceOffset), // End with progressive length
          textPaint,
        );
      }

      // Third text line (shorter, with bounce and progressive drawing)
      if (line3Progress > 0.0) {
        final line3EndX = 161.473 * scaleX + (72.905 * scaleX * line3Progress);
        canvas.drawLine(
          Offset(161.473 * scaleX,
              (359.359 * scaleY) + bounceOffset), // Start with bounce
          Offset(
              line3EndX,
              (359.359 * scaleY) +
                  bounceOffset), // End with progressive length (shorter)
          textPaint,
        );
      }
    }
  }

  /// Easing function for smooth animations
  double _easeInOut(double t) {
    return t < 0.5 ? 2 * t * t : -1 + (4 - 2 * t) * t;
  }

  /// Calculate progress for individual text lines drawing animation
  /// [progress] Overall animation progress (0.0 to 1.0)
  /// [startTime] When this line starts drawing (0.0 to 1.0)
  /// [endTime] When this line finishes drawing (0.0 to 1.0)
  double _calculateLineProgress(
      double progress, double startTime, double endTime) {
    if (progress < startTime) {
      return 0.0; // Not started yet
    } else if (progress > endTime) {
      return 1.0; // Fully drawn
    } else {
      // Drawing in progress - smooth progression
      double phaseProgress = (progress - startTime) / (endTime - startTime);
      return _easeInOut(phaseProgress);
    }
  }

  @override
  bool shouldRepaint(covariant CustomPainter oldDelegate) {
    return oldDelegate is TasksIconPainter &&
        (oldDelegate.isFilled != isFilled ||
            oldDelegate.backgroundColor != backgroundColor ||
            oldDelegate.animationProgress != animationProgress);
  }
}

/// Main dashboard screen with bottom navigation between different app sections
/// This is a StatefulWidget because it manages navigation state and data loading
class DashboardScreen extends StatefulWidget {
  // Constructor with optional key for widget identification
  const DashboardScreen({super.key});

  /// Creates the mutable state object for this widget
  /// @return State object managing dashboard navigation and data loading
  @override
  State<DashboardScreen> createState() => _DashboardScreenState();
}

/// Private state class managing bottom navigation and data initialization
/// Handles tab switching between Dashboard, Planner, Notes, Decks, and Progress
class _DashboardScreenState extends State<DashboardScreen>
    with TickerProviderStateMixin {
  /// Widget initialization lifecycle method
  /// Called once when the widget is first created
  @override
  void initState() {
    super.initState(); // Call parent initialization

    // Schedule data loading to happen after the first frame is built
    // This prevents blocking the UI during initial render
    WidgetsBinding.instance.addPostFrameCallback((_) {
      _loadData(); // Load all app data asynchronously
    });
  }

  /// Loads data from all providers concurrently to populate the dashboard
  /// Called after the widget is built to avoid blocking initial UI render
  /// Uses Future.wait to load all data sources in parallel for better performance
  /// Also called by pull-to-refresh to reload all data
  Future<void> _loadData() async {
    // Get provider instances without listening to changes (data loading only)
    final taskProvider =
        Provider.of<TaskProvider>(context, listen: false); // Task data access
    final deckProvider =
        Provider.of<DeckProvider>(context, listen: false); // Deck data access
    final petProvider =
        Provider.of<PetProvider>(context, listen: false); // Pet data access
    final srsProvider =
        Provider.of<SRSProvider>(context, listen: false); // SRS data access
    final questProvider = Provider.of<DailyQuestProvider>(context,
        listen: false); // Daily quest data access
    final aiProvider = Provider.of<StudyPalsAIProvider>(context,
        listen: false); // AI provider access
    final notificationProvider = Provider.of<NotificationProvider>(context,
        listen: false); // Notification system access
    final calendarProvider = Provider.of<CalendarProvider>(context,
        listen: false); // Calendar provider access

    // Initialize calendar provider with references to other providers
    calendarProvider.initialize(
      taskProvider: taskProvider,
      questProvider: questProvider,
      petProvider: petProvider,
    );

    // Auto-configure Google AI upon dashboard initialization
    try {
      await aiProvider.configureAI(
        provider: AIProvider.google,
        apiKey: 'AIzaSyCqWTq-SFuam7FTMe2OVcAiriqleRrf30Q',
        //apiKey: 'AIzaSyAasLmobMCyBiDAm3x9PqT11WX5ck3OhMA',
      );
      debugPrint('Google AI automatically configured on dashboard load');
    } catch (e) {
      debugPrint('Failed to auto-configure AI on dashboard load: $e');
    }

    // Load all data sources concurrently using Future.wait for better performance
    // If one fails, others can still complete successfully
    await Future.wait([
      taskProvider.loadTasks(), // Load all tasks from database
      deckProvider.loadDecks(), // Load all flashcard decks from database
      petProvider.loadPet(), // Load virtual pet data from database
      srsProvider
          .loadReviews(), // Load spaced repetition review data from database
      questProvider
          .loadTodaysQuests(), // Load daily quests and generate if needed
      notificationProvider.loadNotifications(), // Load existing notifications
    ]);

    // Set up quest completion callback for notifications
    questProvider.setQuestCompletionCallback((quest) {
      notificationProvider.notifyQuestCompleted(quest);
    });

    // Generate quiz and review notifications based on loaded data
    try {
      await notificationProvider.checkQuizNotifications(
        quests: questProvider.quests,
        dueCards: srsProvider.dueReviews,
      );
      debugPrint('Checked and generated quiz notifications');
    } catch (e) {
      debugPrint('Error generating notifications: $e');
    }
  }

  /// Builds the dashboard screen with bottom navigation
  /// @param context - Build context containing theme and navigation information
  /// @return Widget tree representing the dashboard with navigation
  @override
  Widget build(BuildContext context) {
    return Scaffold(
      // Display only the dashboard home screen (no more navigation)
      body: DashboardHome(onNavigate: (index) {
        // Handle navigation by opening different screens directly
        switch (index) {
          case 1: // Planner
            Navigator.of(context).push(
              MaterialPageRoute(
                  builder: (context) => const UnifiedPlannerScreen()),
            );
            break;
          case 2: // Notes
            Navigator.of(context).push(
              MaterialPageRoute(builder: (context) => const NotesScreen()),
            );
            break;
          case 3: // Decks
            Navigator.of(context).push(
              MaterialPageRoute(builder: (context) => const DecksScreen()),
            );
            break;
          case 4: // Progress
            Navigator.of(context).push(
              MaterialPageRoute(builder: (context) => const ProgressScreen()),
            );
            break;
        }
      }),
    );
  }
}

/// Main dashboard home screen displaying key app widgets
/// Shows virtual pet, today's tasks, due cards, and quick statistics
class DashboardHome extends StatefulWidget {
  final Function(int)? onNavigate;

  // Constructor with optional key for widget identification
  const DashboardHome({super.key, this.onNavigate});

  @override
  State<DashboardHome> createState() => _DashboardHomeState();
}

class _DashboardHomeState extends State<DashboardHome>
    with TickerProviderStateMixin {
  late TabController _tabController;
  int _selectedTabIndex = 0;

  // Animation controllers for each navigation button
  late List<AnimationController> _iconAnimationControllers;
  late List<Animation<double>> _scaleAnimations;
  late List<Animation<double>> _bounceAnimations; // For vertical bounce effect

  // Animation controller for Stats button bar chart transition
  late AnimationController _statsIconController;
  late Animation<double> _statsIconAnimation;

  // Animation controller for Home button hover-pinch effect
  late AnimationController _homeIconController;
  late Animation<double> _homeIconAnimation;

  // Animation controller for Pet button paws hover-pinch effect
  late AnimationController _petIconController;
  late Animation<double> _petIconAnimation;

  // Animation controller for Social button hugging effect
  late AnimationController _socialIconController;
  late Animation<double> _socialIconAnimation;

  // Animation controller for Learn button tassel sway effect
  late AnimationController _learnIconController;
  Animation<double>? _learnIconAnimation;

  // Animation controller for Tasks button clipboard animation
  late AnimationController _tasksAnimationController;
  late Animation<double> _tasksAnimation;

  // Notification panel state and animation
  bool _isNotificationPanelOpen = false;
  late AnimationController _notificationPanelController;
  late Animation<double> _notificationPanelAnimation;

  // Profile panel state and animation
  bool _isProfilePanelOpen = false;
  late AnimationController _profilePanelController;
  late Animation<double> _profilePanelAnimation;

  // Profile settings panel state and animation
  bool _isProfileSettingsPanelOpen = false;
  late AnimationController _profileSettingsPanelController;
  late Animation<double> _profileSettingsPanelAnimation;

  // Hamburger menu state and animation
  bool _isHamburgerMenuOpen = false;
  late AnimationController _hamburgerMenuController;
  late Animation<double> _hamburgerMenuAnimation;

  @override
  void initState() {
    super.initState();
    _tabController = TabController(
      length: 5,
      vsync: this,
      animationDuration: const Duration(
          milliseconds: 0), // Immediate switching - no animation delay
    );
    _tabController.addListener(() {
      // Animate icons when tab changes
      _animateTabChange(_selectedTabIndex, _tabController.index);
      setState(() {
        _selectedTabIndex = _tabController.index;
      });
    });

    // Initialize animation controllers for each navigation button (5 buttons)
    _iconAnimationControllers = List.generate(
      5,
      (index) => AnimationController(
        duration:
            const Duration(milliseconds: 400), // Slightly shorter for subtlety
        vsync: this,
      ),
    );

    // Initialize Stats icon animation controller (for bar chart pinch effect)
    _statsIconController = AnimationController(
      duration:
          const Duration(milliseconds: 1000), // 60 frames at 60fps = 1000ms
      vsync: this,
    );
    _statsIconAnimation = Tween<double>(
      begin: 0.0,
      end: 1.0,
    ).animate(CurvedAnimation(
      parent: _statsIconController,
      curve: Curves.easeInOut,
    ));

    // Initialize Home icon hover-pinch animation controller
    _homeIconController = AnimationController(
      duration: const Duration(milliseconds: 1000), // 1 second to match Lottie
      vsync: this,
    );
    _homeIconAnimation = Tween<double>(
      begin: 0.0,
      end: 1.0,
    ).animate(CurvedAnimation(
      parent: _homeIconController,
      curve: Curves.easeInOut,
    ));

    // Initialize Pet icon paws hover-pinch animation controller
    _petIconController = AnimationController(
      duration: const Duration(
          milliseconds: 1000), // 1 second to match Lottie (60 frames at 60fps)
      vsync: this,
    );
    _petIconAnimation = Tween<double>(
      begin: 0.0,
      end: 1.0,
    ).animate(CurvedAnimation(
      parent: _petIconController,
      curve: Curves.easeInOut,
    ));

    // Initialize Social icon hugging animation controller
    _socialIconController = AnimationController(
      duration: const Duration(
          milliseconds: 1600), // Longer duration for full hug-and-release cycle
      vsync: this,
    );
    _socialIconAnimation = Tween<double>(
      begin: 0.0,
      end: 1.0,
    ).animate(CurvedAnimation(
      parent: _socialIconController,
      curve: Curves
          .easeInOutBack, // Smooth back-and-forth curve for hug-release effect
    ));

    // Initialize Learn icon tassel sway animation controller
    _learnIconController = AnimationController(
      duration:
          const Duration(milliseconds: 2000), // Gentle 2-second sway cycle
      vsync: this,
    );
    _learnIconAnimation = Tween<double>(
      begin: 0.0,
      end: 1.0,
    ).animate(CurvedAnimation(
      parent: _learnIconController,
      curve: Curves.easeInOut, // Smooth sway motion
    ));

    // Initialize Tasks icon clipboard animation controller
    _tasksAnimationController = AnimationController(
      duration: const Duration(
          milliseconds: 1000), // 1 second animation (60 frames at 60fps)
      vsync: this,
    );
    _tasksAnimation = Tween<double>(
      begin: 0.0,
      end: 1.0,
    ).animate(CurvedAnimation(
      parent: _tasksAnimationController,
      curve: Curves.easeInOut,
    ));

    // Initialize notification panel animation controller
    _notificationPanelController = AnimationController(
      duration: const Duration(milliseconds: 300),
      vsync: this,
    );
    _notificationPanelAnimation = Tween<double>(
      begin: 0.0,
      end: 1.0,
    ).animate(CurvedAnimation(
      parent: _notificationPanelController,
      curve: Curves.easeInOut,
    ));

    // Initialize profile panel animation controller
    _profilePanelController = AnimationController(
      duration: const Duration(milliseconds: 300),
      vsync: this,
    );
    _profilePanelAnimation = Tween<double>(
      begin: 0.0,
      end: 1.0,
    ).animate(CurvedAnimation(
      parent: _profilePanelController,
      curve: Curves.easeInOut,
    ));

    // Initialize profile settings panel animation controller
    _profileSettingsPanelController = AnimationController(
      duration: const Duration(milliseconds: 300),
      vsync: this,
    );
    _profileSettingsPanelAnimation = Tween<double>(
      begin: 0.0,
      end: 1.0,
    ).animate(CurvedAnimation(
      parent: _profileSettingsPanelController,
      curve: Curves.easeInOut,
    ));

    // Initialize hamburger menu animation controller
    _hamburgerMenuController = AnimationController(
      duration: const Duration(milliseconds: 300),
      vsync: this,
    );
    _hamburgerMenuAnimation = Tween<double>(
      begin: 0.0,
      end: 1.0,
    ).animate(CurvedAnimation(
      parent: _hamburgerMenuController,
      curve: Curves.easeInOut,
    ));

    // Create subtle scale animations (very light growth)
    _scaleAnimations = _iconAnimationControllers
        .map(
          (controller) => Tween<double>(
            begin: 1.0,
            end: 1.08, // Much smaller scale increase
          ).animate(CurvedAnimation(
            parent: controller,
            curve: Curves.easeOut, // Smooth ease out
          )),
        )
        .toList();

    // Create vertical bounce animations (upward movement)
    _bounceAnimations = _iconAnimationControllers
        .map(
          (controller) => Tween<double>(
            begin: 0.0,
            end: -3.0, // Negative value for upward movement (3 pixels up)
          ).animate(CurvedAnimation(
            parent: controller,
            curve: Curves.bounceOut, // Bounce effect for vertical movement
          )),
        )
        .toList();

    // Start with first tab selected
    _iconAnimationControllers[0].forward();
    _homeIconController
        .forward(); // Start home animation since it's the default tab
  }

  /// Animate transition between tabs
  void _animateTabChange(int oldIndex, int newIndex) {
    // Reverse animation for previously selected tab
    _iconAnimationControllers[oldIndex].reverse();
    // Forward animation for newly selected tab
    _iconAnimationControllers[newIndex].forward();

    // Special handling for Home button (index 0)
    if (newIndex == 0) {
      _homeIconController.forward();
    } else if (oldIndex == 0) {
      _homeIconController.reverse();
    }

    // Special handling for Learn button (index 1)
    if (newIndex == 1) {
      if (_learnIconAnimation != null) {
        _learnIconController.repeat(
            reverse: true); // Start gentle tassel sway animation
      }
    } else if (oldIndex == 1) {
      if (_learnIconAnimation != null) {
        _learnIconController.stop(); // Stop the sway animation
        _learnIconController.reset(); // Reset to normal position
      }
    }

    // Special handling for AI Tutor button (index 2)
    if (newIndex == 2) {
      _statsIconController.forward();
    } else if (oldIndex == 2) {
      _statsIconController.reverse();
    }

    // Special handling for Social button (index 3)
    if (newIndex == 3) {
      _socialIconController.forward(); // Play hug-and-release animation once
    } else if (oldIndex == 3) {
      _socialIconController.stop(); // Stop the animation
      _socialIconController.reset(); // Reset to normal position
    }

    // Special handling for Pet button (index 4)
    if (newIndex == 4) {
      _petIconController.forward();
    } else if (oldIndex == 4) {
      _petIconController.reverse();
    }
  }

  /// Refresh handler for pull-to-refresh functionality
  /// Reloads all provider data when user pulls down on the dashboard
  Future<void> _handleRefresh() async {
    debugPrint('🔄 Pull-to-refresh triggered - reloading all data');

    // Get provider instances without listening to changes
    final taskProvider = Provider.of<TaskProvider>(context, listen: false);
    final deckProvider = Provider.of<DeckProvider>(context, listen: false);
    final petProvider = Provider.of<PetProvider>(context, listen: false);
    final srsProvider = Provider.of<SRSProvider>(context, listen: false);
    final questProvider =
        Provider.of<DailyQuestProvider>(context, listen: false);
    final notificationProvider =
        Provider.of<NotificationProvider>(context, listen: false);

    // Reload all data sources concurrently
    await Future.wait([
      taskProvider.loadTasks(),
      deckProvider.loadDecks(),
      petProvider.loadPet(),
      srsProvider.loadReviews(),
      questProvider.loadTodaysQuests(),
      notificationProvider.loadNotifications(),
    ]);

    debugPrint('✅ Pull-to-refresh complete');
  }

  /// Build expand-from-bottom transition animation for tabs
  /// Creates an effect where pages appear to expand from the toolbar button
  Widget _buildExpandTransition(int tabIndex, Widget child) {
    // Check if this is the currently selected tab
    if (tabIndex != _selectedTabIndex) {
      return const SizedBox.shrink(); // Hide non-selected tabs
    }

    // Get animation progress from TabController
    final animation = _tabController.animation!;
    final animationValue = animation.value;

    // Calculate progress for transition animation
    // When animating TO this tab: progress goes from 0.0 to 1.0
    // When this tab is fully active: progress stays at 1.0
    double progress = 1.0;

    // Check if we're currently animating
    if (animation.isAnimating) {
      // Calculate how close the animation is to our tab index
      final distance = (animationValue - tabIndex).abs();
      progress = (1.0 - distance).clamp(0.0, 1.0);
    }

    // Enhanced bottom-up slide animation
    final screenHeight = MediaQuery.of(context).size.height;

    // Vertical translation: slides from bottom toolbar to full screen
    // Start from the bottom (beyond screen) and slide up
    final verticalOffset =
        screenHeight * (1.0 - Curves.easeOutCubic.transform(progress));

    // Opacity with faster fade-in for smoother appearance
    final opacity = Curves.easeOutQuart.transform(progress);

    // Optional: Slight scale effect for depth (less dramatic than before)
    final scale = 0.95 + (progress * 0.05); // Subtle scale from 95% to 100%

    // Apply transforms: translate from bottom up with smooth curves
    return Transform.translate(
      offset: Offset(0, verticalOffset),
      child: Transform.scale(
        scale: scale,
        alignment: Alignment.bottomCenter, // Anchor scaling to bottom
        child: Opacity(
          opacity: opacity,
          child: ClipRRect(
            borderRadius: BorderRadius.vertical(
              top: Radius.circular(20 *
                  (1.0 - progress)), // Subtle corner rounding during transition
            ),
            child: child,
          ),
        ),
      ),
    );
  }

  @override
  void dispose() {
    _tabController.dispose();
    // Dispose all animation controllers
    for (var controller in _iconAnimationControllers) {
      controller.dispose();
    }
    _statsIconController.dispose();
    _homeIconController.dispose();
    _petIconController.dispose();
    _socialIconController.dispose();
    _learnIconController.dispose();
    _tasksAnimationController.dispose();
    _notificationPanelController.dispose();
    _profilePanelController.dispose();
    _profileSettingsPanelController.dispose();
    _hamburgerMenuController.dispose();
    super.dispose();
  }

  /// Builds the app bar action buttons (notifications and profile)
  /// Separated into method to keep build method clean and organized
  /// @param context - Build context for navigation and state access
  /// @return List of IconButton widgets for the app bar actions
  List<Widget> _buildAppBarActions(BuildContext context) {
    return [
      // LinkedIn-style notification bell with unread count badge
      SizedBox(
        width: 48, // Standard IconButton width for consistency
        height: 48, // Standard IconButton height for consistency
        child: Center(
          child: NotificationBellIcon(
            onTap: _toggleNotificationPanel,
            isSelected: _isNotificationPanelOpen,
          ),
        ),
      ),

      // Profile button - shows profile panel dropdown
      SizedBox(
        width: 48, // Standard IconButton width for consistency
        height: 48, // Standard IconButton height for consistency
        child: Center(
          child: GestureDetector(
            onTap: _toggleProfilePanel,
            child: (_isProfilePanelOpen || _isProfileSettingsPanelOpen)
                ? CustomPaint(
                    size: const Size(28, 28),
                    painter: NotificationCloseIconPainter(
                      iconColor: const Color(0xFF6FB8E9),
                    ),
                  )
                : const ProfileIcon(size: 28),
          ),
        ),
      ),
    ];
  }

  /// Toggle notification panel slide animation
  void _toggleNotificationPanel() {
    setState(() {
      _isNotificationPanelOpen = !_isNotificationPanelOpen;
      if (_isNotificationPanelOpen) {
        _notificationPanelController.forward();
        // Close hamburger menu if open
        if (_isHamburgerMenuOpen) {
          _isHamburgerMenuOpen = false;
          _hamburgerMenuController.reverse();
        }
        // Close profile panel if open
        if (_isProfilePanelOpen) {
          _isProfilePanelOpen = false;
          _profilePanelController.reverse();
        }
      } else {
        _notificationPanelController.reverse();
      }
    });
  }

  /// Toggle profile panel slide animation
  void _toggleProfilePanel() {
    setState(() {
      // If settings panel is open, close it instead
      if (_isProfileSettingsPanelOpen) {
        _isProfileSettingsPanelOpen = false;
        _profileSettingsPanelController.reverse();
        return;
      }

      _isProfilePanelOpen = !_isProfilePanelOpen;
      if (_isProfilePanelOpen) {
        _profilePanelController.forward();
        // Close hamburger menu if open
        if (_isHamburgerMenuOpen) {
          _isHamburgerMenuOpen = false;
          _hamburgerMenuController.reverse();
        }
        // Close notification panel if open
        if (_isNotificationPanelOpen) {
          _isNotificationPanelOpen = false;
          _notificationPanelController.reverse();
        }
      } else {
        _profilePanelController.reverse();
      }
    });
  }

  /// Toggle profile settings panel slide animation
  void _toggleProfileSettingsPanel() {
    setState(() {
      _isProfileSettingsPanelOpen = !_isProfileSettingsPanelOpen;
      if (_isProfileSettingsPanelOpen) {
        _profileSettingsPanelController.forward();
        // Close all other panels if open
        if (_isProfilePanelOpen) {
          _isProfilePanelOpen = false;
          _profilePanelController.reverse();
        }
        if (_isHamburgerMenuOpen) {
          _isHamburgerMenuOpen = false;
          _hamburgerMenuController.reverse();
        }
        if (_isNotificationPanelOpen) {
          _isNotificationPanelOpen = false;
          _notificationPanelController.reverse();
        }
      } else {
        _profileSettingsPanelController.reverse();
      }
    });
  }

  /// Go back from settings to profile panel
  void _backToProfileFromSettings() {
    setState(() {
      // Close settings panel
      _isProfileSettingsPanelOpen = false;
      _profileSettingsPanelController.reverse();

      // Open profile panel
      _isProfilePanelOpen = true;
      _profilePanelController.forward();
    });
  }

  /// Close all open panels (hamburger menu, notification panel, profile panels)
  void _closeAllPanels() {
    setState(() {
      // Close hamburger menu if open
      if (_isHamburgerMenuOpen) {
        _isHamburgerMenuOpen = false;
        _hamburgerMenuController.reverse();
      }

      // Close notification panel if open
      if (_isNotificationPanelOpen) {
        _isNotificationPanelOpen = false;
        _notificationPanelController.reverse();
      }

      // Close profile panel if open
      if (_isProfilePanelOpen) {
        _isProfilePanelOpen = false;
        _profilePanelController.reverse();
      }

      // Close profile settings panel if open
      if (_isProfileSettingsPanelOpen) {
        _isProfileSettingsPanelOpen = false;
        _profileSettingsPanelController.reverse();
      }
    });
  }

  /// Toggle hamburger menu dropdown animation
  void _toggleHamburgerMenu() {
    setState(() {
      _isHamburgerMenuOpen = !_isHamburgerMenuOpen;

      // Stop any ongoing animation to prevent conflicts during rapid toggling
      if (_hamburgerMenuController.isAnimating) {
        _hamburgerMenuController.stop();
      }

      if (_isHamburgerMenuOpen) {
        _hamburgerMenuController.forward();
        // Close notification panel if open
        if (_isNotificationPanelOpen) {
          _isNotificationPanelOpen = false;
          _notificationPanelController.reverse();
        }
      } else {
        _hamburgerMenuController.reverse();
      }
    });
  }

  /// Builds the main dashboard content with app widgets
  /// @param context - Build context containing theme and navigation information
  /// @return Widget tree representing the dashboard home screen
  @override
  Widget build(BuildContext context) {
    return Scaffold(
      body: Stack(
        children: [
          // Main dashboard content
          Container(
            color: const Color(0xFF16181A), // Solid background color from Figma
            child: IndexedStack(
              index: _selectedTabIndex,
              children: [
                // Tab 0: Home tab - responsive dashboard content - Wrapped with animation
                AnimatedBuilder(
                  animation: _tabController.animation!,
                  builder: (context, child) =>
                      _buildExpandTransition(0, child!),
                  child: Stack(
                    clipBehavior:
                        Clip.hardEdge, // Prevent overflow from Stack children
                    children: [
                      // Main home tab content
                      SafeArea(
                        child: Column(
                          crossAxisAlignment: CrossAxisAlignment.start,
                          children: [
                            // Status bar area for time, WiFi, notch spacing
                            _buildStatusBar(context),

                            // Header with responsive spacing
                            Container(
                              height:
                                  ResponsiveSpacing.getHeaderHeight(context),
                              color: const Color(0xFF242628),
                              padding: EdgeInsets.symmetric(
                                horizontal:
                                    ResponsiveSpacing.getHorizontalPadding(
                                        context),
                                vertical:
                                    ResponsiveSpacing.getSmallSpacing(context),
                              ),
                              child: _buildHeader(context),
                            ),

                            // Horizontal divider line - full width
                            Container(
                              width: double.infinity,
                              height: 3.0,
                              color: const Color(0xFF6FB8E9),
                            ),

                            // Content section with responsive padding and pull-to-refresh
                            Expanded(
                              child: RefreshIndicator(
                                onRefresh: _handleRefresh,
                                color:
                                    const Color(0xFF6FB8E9), // Match app theme
                                backgroundColor: const Color(0xFF242628),
                                child: SingleChildScrollView(
                                  physics:
                                      const AlwaysScrollableScrollPhysics(), // Enable pull-to-refresh even with short content
                                  padding: EdgeInsets.fromLTRB(
                                    ResponsiveSpacing.getHorizontalPadding(
                                        context),
                                    ResponsiveSpacing.getVerticalSpacing(
                                            context) *
                                        0.5, // Small top margin
                                    ResponsiveSpacing.getHorizontalPadding(
                                        context),
                                    ResponsiveSpacing.getHorizontalPadding(
                                        context),
                                  ),
                                  child: Column(
                                    children: [
                                      // Calendar Display Widget with responsive height
                                      Semantics(
                                        label: 'Calendar Widget',
                                        hint:
                                            'Shows your upcoming events and tasks',
                                        child: SizedBox(
                                          height: ResponsiveSpacing
                                              .getComponentHeight(context,
                                                  ComponentType.calendar),
                                          child: const CalendarDisplayWidget(),
                                        ),
                                      ),

                                      // Progress Graph Widget with responsive height - moved extremely close to calendar with larger negative margin
                                      Transform.translate(
                                        offset: const Offset(0,
                                            -40), // Move up by 40 logical pixels (increased from -24)
                                        child: Semantics(
                                          label: 'Progress Graph',
                                          hint:
                                              'Displays your study progress and statistics',
                                          child: SizedBox(
                                            height: ResponsiveSpacing
                                                        .getComponentHeight(
                                                            context,
                                                            ComponentType
                                                                .graph) *
                                                    1.35 +
                                                ResponsiveSpacing
                                                        .getVerticalSpacing(
                                                            context) *
                                                    0.0,
                                            child: const ProgressGraphWidget(),
                                          ),
                                        ),
                                      ),

                                      // Calendar and Progress buttons row with responsive spacing - moved closer to graph
                                      Transform.translate(
                                        offset: const Offset(0,
                                            -20), // Increased offset from -10 to -20 to move buttons up
                                        child: Row(
                                          children: [
                                            Expanded(
                                              child: _buildActionButton(
                                                context,
                                                label: 'Calendar',
                                                onTap: () {
                                                  _closeAllPanels();
                                                  Navigator.push(
                                                    context,
                                                    MaterialPageRoute(
                                                      builder: (context) =>
                                                          const UnifiedPlannerScreen(),
                                                    ),
                                                  );
                                                },
                                              ),
                                            ),
                                            SizedBox(
                                                width: ResponsiveSpacing
                                                    .getButtonSpacing(context)),
                                            Expanded(
                                              child: _buildActionButton(
                                                context,
                                                label: 'Progress',
                                                onTap: () {
                                                  Navigator.push(
                                                    context,
                                                    MaterialPageRoute(
                                                      builder: (context) =>
                                                          const ProgressScreen(),
                                                    ),
                                                  );
                                                },
                                              ),
                                            ),
                                          ],
                                        ),
                                      ), // Close Transform.translate for buttons row

                                      // Pets Coming Soon Container - enlarged to extend closer to toolbar
                                      Transform.translate(
                                        offset: const Offset(0,
                                            -2), // Maintains minimal spacing adjustment
                                        child: Container(
                                          height:
                                              220, // Increased from 120 to 220 to extend closer to the toolbar
                                          margin: const EdgeInsets.symmetric(
                                              horizontal: 0),
                                          decoration: BoxDecoration(
                                            color: Colors.transparent,
                                            borderRadius:
                                                BorderRadius.circular(16),
                                            border: Border.all(
                                              color: const Color(
                                                  0xFF6FB8E9), // Same blue border as graph container
                                              width: 2,
                                            ),
                                          ),
                                          child: Center(
                                            child: Column(
                                              mainAxisAlignment:
                                                  MainAxisAlignment.center,
                                              children: [
                                                Icon(
                                                  Icons.pets,
                                                  size: 48,
                                                  color: Theme.of(context)
                                                      .colorScheme
                                                      .primary
                                                      .withValues(alpha: 0.5),
                                                ),
                                                const SizedBox(height: 12),
                                                Text(
                                                  'Pets Coming Soon',
                                                  style: Theme.of(context)
                                                      .textTheme
                                                      .titleMedium
                                                      ?.copyWith(
                                                        fontWeight:
                                                            FontWeight.w600,
                                                        color: Theme.of(context)
                                                            .colorScheme
                                                            .onSurface
                                                            .withValues(
                                                                alpha: 0.7),
                                                      ),
                                                ),
                                              ],
                                            ),
                                          ),
                                        ),
                                      ), // Close Transform.translate for Pets container

                                      // Reduced bottom spacing to bring container closer to toolbar
                                      SizedBox(
                                          height: ResponsiveSpacing
                                                  .getVerticalSpacing(context) *
                                              0.5), // Reduced from 1.5 to 0.5
                                    ],
                                  ),
                                ),
                              ),
                            ),
                          ],
                        ),
                      ),
                      // Notification panel overlay within home tab
                      _buildNotificationPanelOverlay(context),
                      // Profile panel overlay within home tab
                      _buildProfilePanelOverlay(context),
                      // Profile settings panel overlay within home tab
                      _buildProfileSettingsPanelOverlay(context),
                      // Hamburger menu overlay within home tab
                      _buildHamburgerMenuOverlay(context),
                    ],
                  ),
                ),
                // Tab 1: Learn tab (Flashcards/Decks) - Wrapped with animation
                AnimatedBuilder(
                  animation: _tabController.animation!,
                  builder: (context, child) =>
                      _buildExpandTransition(1, child!),
                  child: _buildLearnTab(),
                ),
                // Tab 2: AI Tutor tab - Wrapped with animation
                AnimatedBuilder(
                  animation: _tabController.animation!,
                  builder: (context, child) =>
                      _buildExpandTransition(2, child!),
                  child: _buildAITutorTab(),
                ),
                // Tab 3: Social tab - Wrapped with animation
                AnimatedBuilder(
                  animation: _tabController.animation!,
                  builder: (context, child) =>
                      _buildExpandTransition(3, child!),
                  child: _buildSocialTab(),
                ),
                // Tab 4: Pet tab - Wrapped with animation
                AnimatedBuilder(
                  animation: _tabController.animation!,
                  builder: (context, child) =>
                      _buildExpandTransition(4, child!),
                  child: _buildPetTab(),
                ),
              ],
            ),
          ),
        ],
      ),
      bottomNavigationBar: Container(
        padding: EdgeInsets.fromLTRB(
          ResponsiveSpacing.getHorizontalPadding(
              context), // Left padding matching dashboard containers
          0, // No top padding
          ResponsiveSpacing.getHorizontalPadding(
              context), // Right padding matching dashboard containers
          ResponsiveSpacing.getHorizontalPadding(
              context), // Bottom padding matching horizontal container spacing
        ),
        child: Stack(
          clipBehavior: Clip.none,
          children: [
            // Floating navigation toolbar with rounded corners
            Container(
              height: 68, // Adjusted to fit content with exact AI Tutor spacing
              decoration: BoxDecoration(
                color: const Color(0xFF242628), // Dark background color
                borderRadius: BorderRadius.circular(
                    34), // Rounded corners (half of height for pill shape)
                border: Border.all(
                  color: const Color(0xFF6FB8E9), // Blue border
                  width: 1,
                ),
                boxShadow: [
                  BoxShadow(
                    color: Colors.black.withValues(alpha: 0.25),
                    blurRadius: 10,
                    spreadRadius: 0,
                    offset: const Offset(0, -4),
                  ),
                  BoxShadow(
                    color: Colors.black.withValues(alpha: 0.12),
                    blurRadius: 5,
                    spreadRadius: 0,
                    offset: const Offset(0, -2),
                  ),
                ],
              ),
              child: Padding(
                padding: const EdgeInsets.symmetric(
                    horizontal: 24), // Internal padding
                child: Row(
                  mainAxisAlignment: MainAxisAlignment.spaceEvenly,
                  children: [
                    _buildNavButton(
                      context,
                      index: 0,
                      icon: Icons.home,
                      label: 'Home',
                      isSelected: _selectedTabIndex == 0,
                      onTap: () {
                        _closeAllPanels();
                        _tabController.animateTo(0);
                      },
                    ),
                    _buildNavButton(
                      context,
                      index: 1,
                      icon: Icons.school,
                      label: 'Learn',
                      isSelected: _selectedTabIndex == 1,
                      onTap: () {
                        _closeAllPanels();
                        _tabController.animateTo(1);
                      },
                    ),
                    // Empty space for floating AI Tutor button
                    const Expanded(child: SizedBox()),
                    _buildNavButton(
                      context,
                      index: 3,
                      icon: Icons.people,
                      label: 'Social',
                      isSelected: _selectedTabIndex == 3,
                      onTap: () {
                        _closeAllPanels();
                        _tabController.animateTo(3);
                      },
                    ),
                    _buildNavButton(
                      context,
                      index: 4,
                      icon: Icons.pets,
                      label: 'Pet',
                      isSelected: _selectedTabIndex == 4,
                      onTap: () {
                        _closeAllPanels();
                        _tabController.animateTo(4);
                      },
                    ),
                  ],
                ),
              ),
            ),
            // Floating AI Tutor button positioned above the toolbar
            Positioned(
              top: -31, // Moved down 4 pixels (from -35 to -31)
              left: 0,
              right: 0,
              child: Center(
                child: _buildFloatingAIButton(context),
              ),
            ),
          ],
        ),
      ),
    );
  }

  /// Build the status bar with time, connectivity, and notch spacing
  Widget _buildStatusBar(BuildContext context) {
    return StreamBuilder<DateTime>(
      stream:
          Stream.periodic(const Duration(seconds: 1), (_) => DateTime.now()),
      builder: (context, snapshot) {
        final now = snapshot.data ?? DateTime.now();
        // Convert to 12-hour format with AM/PM
        final hour =
            now.hour == 0 ? 12 : (now.hour > 12 ? now.hour - 12 : now.hour);
        final period = now.hour >= 12 ? 'PM' : 'AM';
        final timeString =
            '$hour:${now.minute.toString().padLeft(2, '0')}$period';

        return Container(
          height: 44, // Standard status bar height with notch consideration
          color: const Color(0xFF242628), // Match header color
          padding: EdgeInsets.symmetric(
            horizontal: ResponsiveSpacing.getHorizontalPadding(context),
          ),
          child: Row(
            mainAxisAlignment: MainAxisAlignment.spaceBetween,
            children: [
              // Time display
              Text(
                timeString,
                style: Theme.of(context).textTheme.bodyMedium?.copyWith(
                      fontWeight: FontWeight.w500,
                    ),
              ),

              // Connectivity indicators
              Row(
                mainAxisSize: MainAxisSize.min,
                children: [
                  // WiFi signal icon
                  Icon(
                    Icons.wifi,
                    size: 18,
                    color: Theme.of(context).textTheme.bodyMedium?.color,
                  ),
                  const SizedBox(width: 8),
                  // Battery icon (optional)
                  Icon(
                    Icons.battery_full,
                    size: 18,
                    color: Theme.of(context).textTheme.bodyMedium?.color,
                  ),
                ],
              ),
            ],
          ),
        );
      },
    );
  }

  /// Build slide-down notification panel overlay
  Widget _buildNotificationPanelOverlay(BuildContext context) {
    return AnimatedBuilder(
      animation: _notificationPanelAnimation,
      builder: (context, child) {
        // Don't show anything when closed or animation value is 0
        if (_notificationPanelAnimation.value == 0.0) {
          return const SizedBox.shrink();
        }

        // Now that we're inside the SafeArea, we can position relative to the content
        // Calculate the position after status bar + header + blue divider
        final headerHeight = ResponsiveSpacing.getHeaderHeight(context);
        final statusBarHeight = MediaQuery.of(context).padding.top;
        final dividerHeight = 3.0;

        // Position right after the blue divider line within the SafeArea + 43px offset (42 + 1)
        final topPosition =
            statusBarHeight + headerHeight + dividerHeight + 43.0;

        // Calculate height to cover calendar and progress containers
        final calendarHeight = ResponsiveSpacing.getComponentHeight(
            context, ComponentType.calendar);
        final progressHeight =
            ResponsiveSpacing.getComponentHeight(context, ComponentType.graph);
        final verticalSpacing = ResponsiveSpacing.getVerticalSpacing(context);
        final panelHeight = calendarHeight +
            progressHeight +
            (verticalSpacing * 3) +
            100 -
            65; // Reduced by 65px (66 - 1)

        return Positioned(
          top: topPosition, // Position right after the blue divider
          left: 0,
          right: 0,
          child: ClipRect(
            child: SizedBox(
              height: panelHeight *
                  _notificationPanelAnimation
                      .value, // Animate height from 0 to full
              child: Container(
                margin: EdgeInsets.symmetric(
                  horizontal: ResponsiveSpacing.getHorizontalPadding(context),
                ),
                decoration: BoxDecoration(
                  color: const Color(0xFF242628), // Match header color
                  borderRadius: const BorderRadius.vertical(
                    bottom: Radius.circular(20),
                  ),
                  border: Border.all(
                    color: const Color(0xFF6FB8E9),
                    width: 1,
                  ),
                  boxShadow: [
                    BoxShadow(
                      color: Colors.black.withValues(alpha: 0.3),
                      blurRadius: 10,
                      offset: const Offset(0, 4),
                    ),
                  ],
                ),
                child: ClipRRect(
                  borderRadius: const BorderRadius.vertical(
                    bottom: Radius.circular(20),
                  ),
                  child: NotificationPanel(
                    onClose: _toggleNotificationPanel,
                    isBottomSheet: false,
                  ),
                ),
              ),
            ),
          ),
        );
      },
    );
  }

  /// Build slide-down profile panel overlay
  Widget _buildProfilePanelOverlay(BuildContext context) {
    return AnimatedBuilder(
      animation: _profilePanelAnimation,
      builder: (context, child) {
        // Don't show anything when closed or animation value is 0
        if (_profilePanelAnimation.value == 0.0) {
          return const SizedBox.shrink();
        }

        // Position the profile panel on the right side under the profile icon
        final headerHeight = ResponsiveSpacing.getHeaderHeight(context);
        final statusBarHeight = MediaQuery.of(context).padding.top;
        final dividerHeight = 3.0;

        // Position right after the blue divider line within the SafeArea + 43px offset (42 + 1)
        final topPosition =
            statusBarHeight + headerHeight + dividerHeight + 43.0;

        // Calculate height to cover calendar and progress containers
        final calendarHeight = ResponsiveSpacing.getComponentHeight(
            context, ComponentType.calendar);
        final progressHeight =
            ResponsiveSpacing.getComponentHeight(context, ComponentType.graph);
        final verticalSpacing = ResponsiveSpacing.getVerticalSpacing(context);
        final panelHeight = calendarHeight +
            progressHeight +
            (verticalSpacing * 3) +
            307 -
            65; // Extended by 207px total (100 + 40 + 70 - 10 + 5 + 2 = 307)

        return Positioned(
          top: topPosition, // Position right after the blue divider
          left: 0,
          right: 0,
          child: ClipRect(
            child: SizedBox(
              height: panelHeight *
                  _profilePanelAnimation.value, // Animate height from 0 to full
              child: Container(
                margin: EdgeInsets.symmetric(
                  horizontal: ResponsiveSpacing.getHorizontalPadding(context),
                ),
                decoration: BoxDecoration(
                  color: const Color(0xFF242628), // Match header color
                  borderRadius: const BorderRadius.vertical(
                    bottom: Radius.circular(20),
                  ),
                  border: Border.all(
                    color: const Color(0xFF6FB8E9),
                    width: 1,
                  ),
                  boxShadow: [
                    BoxShadow(
                      color: Colors.black.withValues(alpha: 0.3),
                      blurRadius: 10,
                      offset: const Offset(0, 4),
                    ),
                  ],
                ),
                child: ClipRRect(
                  borderRadius: const BorderRadius.vertical(
                    bottom: Radius.circular(20),
                  ),
                  child: ProfilePanel(
                    onClose: _toggleProfilePanel,
                    isBottomSheet: false,
                  ),
                ),
              ),
            ),
          ),
        );
      },
    );
  }

  Widget _buildProfileSettingsPanelOverlay(BuildContext context) {
    return AnimatedBuilder(
      animation: _profileSettingsPanelAnimation,
      builder: (context, child) {
        // Don't show anything when closed or animation value is 0
        if (_profileSettingsPanelAnimation.value == 0.0) {
          return const SizedBox.shrink();
        }

        // Position the settings panel on the right side under the profile icon
        final headerHeight = ResponsiveSpacing.getHeaderHeight(context);
        final statusBarHeight = MediaQuery.of(context).padding.top;
        final dividerHeight = 3.0;

        // Position right after the blue divider line within the SafeArea + 43px offset (42 + 1)
        final topPosition =
            statusBarHeight + headerHeight + dividerHeight + 43.0;

        // Calculate height to cover calendar and progress containers
        final calendarHeight = ResponsiveSpacing.getComponentHeight(
            context, ComponentType.calendar);
        final progressHeight =
            ResponsiveSpacing.getComponentHeight(context, ComponentType.graph);
        final verticalSpacing = ResponsiveSpacing.getVerticalSpacing(context);
        final panelHeight = calendarHeight +
            progressHeight +
            (verticalSpacing * 3) +
            307 -
            65; // Match profile panel height (207px extension)

        return Positioned(
          top: topPosition, // Position right after the blue divider
          left: 0,
          right: 0,
          child: ClipRect(
            child: SizedBox(
              height: panelHeight *
                  _profileSettingsPanelAnimation
                      .value, // Animate height from 0 to full
              child: Container(
                margin: EdgeInsets.symmetric(
                  horizontal: ResponsiveSpacing.getHorizontalPadding(context),
                ),
                decoration: BoxDecoration(
                  color: const Color(0xFF242628), // Match header color
                  borderRadius: const BorderRadius.vertical(
                    bottom: Radius.circular(20),
                  ),
                  border: Border.all(
                    color: const Color(0xFF6FB8E9),
                    width: 1,
                  ),
                  boxShadow: [
                    BoxShadow(
                      color: Colors.black.withValues(alpha: 0.3),
                      blurRadius: 10,
                      offset: const Offset(0, 4),
                    ),
                  ],
                ),
                child: ClipRRect(
                  borderRadius: const BorderRadius.vertical(
                    bottom: Radius.circular(20),
                  ),
                  child: ProfileSettingsPanel(
                    onClose: _toggleProfileSettingsPanel,
                    onBack: _backToProfileFromSettings,
                    isBottomSheet: false,
                  ),
                ),
              ),
            ),
          ),
        );
      },
    );
  }

  /// Build hamburger menu dropdown overlay with animation
  Widget _buildHamburgerMenuOverlay(BuildContext context) {
    return AnimatedBuilder(
      animation: _hamburgerMenuAnimation,
      builder: (context, child) {
        // Hide menu completely when not open OR when animation value is too small
        if (!_isHamburgerMenuOpen || _hamburgerMenuAnimation.value < 0.01) {
          return const SizedBox.shrink();
        }

        // Calculate position - menu appears from top on the left side
        final statusBarHeight = 44.0; // Custom status bar height
        final headerHeight = ResponsiveSpacing.getHeaderHeight(context);
        final systemStatusBar =
            MediaQuery.of(context).padding.top; // System notch/status bar
        final dividerHeight = 3.0;

        // Position right after: system status bar + custom status bar + header + divider
        final topPosition =
            systemStatusBar + statusBarHeight + headerHeight + dividerHeight;

        // Menu takes partial width from the left side
        final screenWidth = MediaQuery.of(context).size.width;
        final baseMenuWidth = screenWidth *
            0.45; // Increased to 45% to accommodate menu item content
        final animatedWidth = baseMenuWidth * _hamburgerMenuAnimation.value;

        // Ensure minimum width to prevent overflow issues during animation
        final menuWidth = animatedWidth.clamp(
            0.0, baseMenuWidth.clamp(0.0, screenWidth * 0.45));

        // Calculate height to extend all the way to the bottom of the screen
        final screenHeight = MediaQuery.of(context).size.height;
        final menuHeight = screenHeight -
            topPosition; // Extend from topPosition to bottom of screen

        return Positioned(
          top: topPosition,
          left: 0,
          child: SizedBox(
            width: menuWidth, // Constrain width to prevent overflow
            height: menuHeight, // Extend to bottom of screen
            child: Opacity(
              opacity: _hamburgerMenuAnimation.value *
                  0.95, // 95% opacity when fully visible
              child: ClipRRect(
                borderRadius: const BorderRadius.only(
                  bottomRight:
                      Radius.circular(20), // Rounded bottom-right corner
                ),
                clipBehavior:
                    Clip.hardEdge, // Ensure proper clipping to prevent overflow
                child: Container(
                  decoration: BoxDecoration(
                    color: const Color(0xFF242628), // Same as header background
                    border: Border(
                      right: BorderSide(
                        color: const Color(0xFF6FB8E9).withValues(alpha: 0.3),
                        width: 1,
                      ),
                    ),
                    boxShadow: [
                      BoxShadow(
                        color: Colors.black.withValues(alpha: 0.5),
                        blurRadius: 15,
                        offset: const Offset(2, 0),
                      ),
                    ],
                  ),
                  child: _buildHamburgerMenuContent(context),
                ),
              ),
            ),
          ),
        );
      },
    );
  }

  /// Build hamburger menu content
  Widget _buildHamburgerMenuContent(BuildContext context) {
    return Container(
      color: const Color(0xFF242628), // Same as header background
      padding: const EdgeInsets.only(
          bottom: 100), // Add bottom padding to avoid bottom toolbar
      child: Column(
        mainAxisAlignment: MainAxisAlignment
            .spaceEvenly, // Distribute items evenly across full height
        children: [
<<<<<<< HEAD

        // Menu items
        _buildHamburgerMenuItem(
          context,
          icon: Icons.emoji_events,
          title: 'Badges',
          color: Colors.orange,
          onTap: () {
            _closeAllPanels();
            Navigator.push(
              context,
              MaterialPageRoute(
                builder: (context) => const AchievementScreen(),
              ),
            );
          },
        ),
        _buildHamburgerMenuItem(
          context,
          icon: Icons.timer,
          title: 'Timer',
          color: Colors.red,
          onTap: () {
            _closeAllPanels();
            Navigator.push(
              context,
              MaterialPageRoute(
                builder: (context) => const TimerScreen(),
              ),
            );
          },
        ),
        _buildHamburgerMenuItem(
          context,
          icon: Icons.shopping_bag,
          title: 'Shop',
          color: Colors.green,
          onTap: () {
            _closeAllPanels();
            ScaffoldMessenger.of(context).showSnackBar(
              const SnackBar(content: Text('Shop feature coming soon!')),
            );
          },
        ),
        _buildHamburgerMenuItem(
          context,
          icon: Icons.music_note,
          title: 'Music',
          color: Colors.purple,
          onTap: () {
            _closeAllPanels();
            // Navigate to Spotify Integration Screen
            Navigator.of(context).push(
              MaterialPageRoute(
                builder: (context) => const SpotifyIntegrationScreen(),
              ),
            );
          },
        ),
        _buildHamburgerMenuItem(
          context,
          icon: Icons.feedback,
          title: 'Feedback',
          color: Colors.teal,
          onTap: () {
            _closeAllPanels();
            ScaffoldMessenger.of(context).showSnackBar(
              const SnackBar(content: Text('Feedback feature coming soon!')),
            );
          },
        ),
        _buildHamburgerMenuItem(
          context,
          icon: Icons.settings,
          title: 'Settings',
          color: Colors.grey,
          onTap: () {
            _closeAllPanels();
            Navigator.push(
              context,
              MaterialPageRoute(
                builder: (context) => const SettingsScreen(),
              ),
            );
          },
        ),
        _buildHamburgerMenuItem(
          context,
          icon: Icons.help,
          title: 'Help',
          color: Colors.blueGrey,
          onTap: () {
            _closeAllPanels();
            ScaffoldMessenger.of(context).showSnackBar(
              const SnackBar(content: Text('Help feature coming soon!')),
            );
          },
        ),
=======
          // Menu items
          _buildHamburgerMenuItem(
            context,
            icon: Icons.emoji_events,
            title: 'Badges',
            color: Colors.orange,
            onTap: () {
              _closeAllPanels();
              Navigator.push(
                context,
                MaterialPageRoute(
                  builder: (context) => const AchievementScreen(),
                ),
              );
            },
          ),
          _buildHamburgerMenuItem(
            context,
            icon: Icons.timer,
            title: 'Timer',
            color: Colors.red,
            onTap: () {
              _closeAllPanels();
              Navigator.push(
                context,
                MaterialPageRoute(
                  builder: (context) => const TimerScreen(),
                ),
              );
            },
          ),
          _buildHamburgerMenuItem(
            context,
            icon: Icons.shopping_bag,
            title: 'Shop',
            color: Colors.green,
            onTap: () {
              _closeAllPanels();
              ScaffoldMessenger.of(context).showSnackBar(
                const SnackBar(content: Text('Shop feature coming soon!')),
              );
            },
          ),
          _buildHamburgerMenuItem(
            context,
            icon: Icons.music_note,
            title: 'Music',
            color: Colors.purple,
            onTap: () {
              _closeAllPanels();
              ScaffoldMessenger.of(context).showSnackBar(
                const SnackBar(content: Text('Music feature coming soon!')),
              );
            },
          ),
          _buildHamburgerMenuItem(
            context,
            icon: Icons.feedback,
            title: 'Feedback',
            color: Colors.teal,
            onTap: () {
              _closeAllPanels();
              ScaffoldMessenger.of(context).showSnackBar(
                const SnackBar(content: Text('Feedback feature coming soon!')),
              );
            },
          ),
          _buildHamburgerMenuItem(
            context,
            icon: Icons.settings,
            title: 'Settings',
            color: Colors.grey,
            onTap: () {
              _closeAllPanels();
              Navigator.push(
                context,
                MaterialPageRoute(
                  builder: (context) => const SettingsScreen(),
                ),
              );
            },
          ),
          _buildHamburgerMenuItem(
            context,
            icon: Icons.help,
            title: 'Help',
            color: Colors.blueGrey,
            onTap: () {
              _closeAllPanels();
              ScaffoldMessenger.of(context).showSnackBar(
                const SnackBar(content: Text('Help feature coming soon!')),
              );
            },
          ),
>>>>>>> 9d6ad859
        ],
      ),
    );
  }

  /// Build a menu item for the hamburger menu - styled like the image
  Widget _buildHamburgerMenuItem(
    BuildContext context, {
    required IconData icon,
    required String title,
    required Color color,
    required VoidCallback onTap,
  }) {
    return Semantics(
      label: title,
      hint: 'Tap to navigate to $title',
      button: true,
      child: InkWell(
        onTap: onTap,
        child: Container(
          padding: const EdgeInsets.symmetric(
              vertical: 8,
              horizontal: 16), // Reduced vertical padding for even spacing
          child: Row(
            mainAxisSize: MainAxisSize.min, // Use minimum space needed
            children: [
              // Icon on the left
              Icon(
                icon,
                color: color,
                size: 20, // Slightly smaller icon
              ),
              const SizedBox(width: 12), // Reduced space between icon and text
              // Text on the right - wrapped in Expanded to prevent overflow
              Expanded(
                child: Text(
                  title,
                  style: const TextStyle(
                    fontSize: 15, // Slightly smaller font
                    fontWeight: FontWeight.w400,
                    color:
                        Color(0xFFCCCCCC), // Light gray text like in the image
                    letterSpacing: 0.2, // Reduced letter spacing
                  ),
                  overflow: TextOverflow.ellipsis, // Handle overflow gracefully
                  maxLines: 1,
                ),
              ),
            ],
          ),
        ),
      ),
    );
  }

  /// Build the header section with greeting and action buttons
  Widget _buildHeader(BuildContext context) {
    return Row(
      crossAxisAlignment: CrossAxisAlignment
          .center, // Ensure all elements are centered vertically
      children: [
        // Simple hamburger menu icon at the top left with functionality
        Semantics(
          label: 'Menu',
          hint: _isHamburgerMenuOpen ? 'Close menu' : 'Open menu',
          button: true,
          child: SizedBox(
            width: 48, // Standard IconButton width for consistency
            height: 48, // Standard IconButton height for consistency
            child: Center(
              child: GestureDetector(
                onTap: _toggleHamburgerMenu,
                child: AnimatedSwitcher(
                  duration: const Duration(milliseconds: 300),
                  transitionBuilder:
                      (Widget child, Animation<double> animation) {
                    return FadeTransition(
                      opacity: animation,
                      child: child,
                    );
                  },
                  child: Icon(
                    _isHamburgerMenuOpen ? Icons.close : Icons.menu,
                    key: ValueKey<bool>(_isHamburgerMenuOpen),
                    color: _isHamburgerMenuOpen
                        ? const Color(0xFF6FB8E9)
                        : Theme.of(context).colorScheme.primary,
                    size: 28,
                  ),
                ),
              ),
            ),
          ),
        ),

        // Main content
        Expanded(
          child: Semantics(
            label: 'Study Pals',
            header: true,
            child: Text(
              'Study Pals',
              style: Theme.of(context).textTheme.headlineMedium?.copyWith(
                    fontWeight: FontWeight.bold,
<<<<<<< HEAD
                    color: Colors.white, // Changed to white color
=======
                    color:
                        const Color(0xFF6FB8E9), // Match blue container borders
>>>>>>> 9d6ad859
                  ),
              overflow: TextOverflow.ellipsis,
              maxLines: 1,
            ),
          ),
        ),

        // Action buttons on the right
        Row(
          mainAxisSize: MainAxisSize.min,
          crossAxisAlignment:
              CrossAxisAlignment.center, // Ensure right icons are centered too
          children: _buildAppBarActions(context),
        ),
      ],
    );
  }

  /// Build action button for Calendar and Progress
  Widget _buildActionButton(
    BuildContext context, {
    required String label,
    required VoidCallback onTap,
  }) {
    return Semantics(
      label: '$label button',
      hint: 'Tap to view $label screen',
      button: true,
      child: InkWell(
        onTap: onTap,
        borderRadius: BorderRadius.circular(20),
        child: Container(
          height: ResponsiveSpacing.getComponentHeight(
              context, ComponentType.actionButton),
          padding: EdgeInsets.symmetric(
            horizontal: ResponsiveSpacing.getHorizontalPadding(context) * 0.75,
            vertical: ResponsiveSpacing.getSmallSpacing(context) * 0.75,
          ),
          decoration: BoxDecoration(
            color: const Color(0xFF16181A), // Hollow - match background color
            borderRadius: BorderRadius.circular(20),
            border: Border.all(
              color: const Color(0xFF6FB8E9), // New blue color - solid border
              width: 2,
            ),
            boxShadow: [
              BoxShadow(
                color: Colors.black.withValues(alpha: 0.1),
                blurRadius: 4,
                offset: const Offset(0, 2),
              ),
            ],
          ),
          child: Center(
            child: Text(
              label,
              style: Theme.of(context).textTheme.labelLarge?.copyWith(
                    fontWeight: FontWeight.w600,
                  ),
            ),
          ),
        ),
      ),
    );
  }

  /* Removed unused method _buildCardsAndNotesRow
  /// Build flash cards and notes row with login screen styling
  Widget _buildCardsAndNotesRow(BuildContext context) {
    return Container(
      margin: const EdgeInsets.only(top: 12),
      child: Row(
        children: [
        // Flash Cards section
        Expanded(
          child: Container(
            height: 120,
            margin: const EdgeInsets.symmetric(horizontal: 20),
            decoration: BoxDecoration(
              color: const Color(0xFF2A3050),
              borderRadius:
                  Theme.of(context).cardTheme.shape is RoundedRectangleBorder
                      ? (Theme.of(context).cardTheme.shape
                              as RoundedRectangleBorder)
                          .borderRadius
                      : BorderRadius.circular(16),
              border: Border.all(
                color: const Color(0xFF6FB8E9),
                width: 2,
              ),
              boxShadow: [
                BoxShadow(
                  color: Colors.black.withValues(alpha: 0.15),
                  blurRadius: 8,
                  spreadRadius: 0,
                  offset: const Offset(0, 3),
                ),
                BoxShadow(
                  color: Colors.black.withValues(alpha: 0.08),
                  blurRadius: 4,
                  spreadRadius: 0,
                  offset: const Offset(0, 1),
                ),
              ],
            ),
            child: Material(
              color: Colors.transparent,
              child: InkWell(
                onTap: () {
                  // Navigate to flash cards
                  widget.onNavigate?.call(3); // Decks tab
                },
                borderRadius: BorderRadius.circular(14),
                child: Container(
                  padding: const EdgeInsets.all(12),
                  child: Column(
                    crossAxisAlignment: CrossAxisAlignment.center,
                    mainAxisAlignment: MainAxisAlignment.center,
                    children: [
                      Text(
                        'Flash Cards',
                        style: Theme.of(context)
                            .textTheme
                            .titleMedium
                            ?.copyWith(
                              fontWeight: FontWeight.bold,
                              color: Theme.of(context).colorScheme.onSurface,
                            ),
                      ),
                      const SizedBox(height: 8),
                      Container(
                        padding: const EdgeInsets.all(10),
                        decoration: BoxDecoration(
                          color: const Color(0xFF6FB8E9),
                          borderRadius: BorderRadius.circular(12),
                          boxShadow: [
                            BoxShadow(
                              color: const Color(0xFF6FB8E9)
                                  .withValues(alpha: 0.3),
                              blurRadius: 4,
                              offset: const Offset(0, 2),
                            ),
                          ],
                        ),
                        child: const Icon(
                          Icons.style,
                          size: 20,
                          color: Colors.white,
                        ),
                      ),
                    ],
                  ),
                ),
              ),
            ),
          ),
        ),

        const SizedBox(width: 16),

        // Notes section
        Expanded(
          child: Container(
            height: 120,
            margin: const EdgeInsets.symmetric(horizontal: 20),
            decoration: BoxDecoration(
              color: const Color(0xFF2A3050),
              borderRadius:
                  Theme.of(context).cardTheme.shape is RoundedRectangleBorder
                      ? (Theme.of(context).cardTheme.shape
                              as RoundedRectangleBorder)
                          .borderRadius
                      : BorderRadius.circular(16),
              border: Border.all(
                color: const Color(0xFF6FB8E9),
                width: 2,
              ),
              boxShadow: [
                BoxShadow(
                  color: Colors.black.withValues(alpha: 0.15),
                  blurRadius: 8,
                  spreadRadius: 0,
                  offset: const Offset(0, 3),
                ),
                BoxShadow(
                  color: Colors.black.withValues(alpha: 0.08),
                  blurRadius: 4,
                  spreadRadius: 0,
                  offset: const Offset(0, 1),
                ),
              ],
            ),
            child: Material(
              color: Colors.transparent,
              child: InkWell(
                onTap: () {
                  // Navigate to notes
                  widget.onNavigate?.call(2); // Notes tab
                },
                borderRadius: BorderRadius.circular(14),
                child: Container(
                  padding: const EdgeInsets.all(12),
                  child: Column(
                    crossAxisAlignment: CrossAxisAlignment.center,
                    mainAxisAlignment: MainAxisAlignment.center,
                    children: [
                      Text(
                        'Notes',
                        style: Theme.of(context)
                            .textTheme
                            .titleMedium
                            ?.copyWith(
                              fontWeight: FontWeight.bold,
                              color: Theme.of(context).colorScheme.onSurface,
                            ),
                      ),
                      const SizedBox(height: 8),
                      Container(
                        padding: const EdgeInsets.all(10),
                        decoration: BoxDecoration(
                          color: const Color(0xFF6FB8E9),
                          borderRadius: BorderRadius.circular(12),
                          boxShadow: [
                            BoxShadow(
                              color: const Color(0xFF6FB8E9)
                                  .withValues(alpha: 0.3),
                              blurRadius: 4,
                              offset: const Offset(0, 2),
                            ),
                          ],
                        ),
                        child: const Icon(
                          Icons.note_alt,
                          size: 20,
                          color: Colors.white,
                        ),
                      ),
                    ],
                  ),
                ),
              ),
            ),
          ),
        ),
      ]),
    );
  } */

  /// Build Learn tab content (Flashcards/Decks)
  Widget _buildLearnTab() {
    // Use the new Learning Screen with all learning features
    return const LearningScreen();
  }

  /// Build AI Tutor tab content
  Widget _buildAITutorTab() {
    return const AITutorChat(); // Use the actual AI Tutor chat interface
  }

  /// Build Social tab content - Navigate to SocialScreen
  Widget _buildSocialTab() {
    return const SocialScreen();
  }

  /// Build Pet tab content - Navigate to PetSystemScreen
  Widget _buildPetTab() {
    return const PetSystemScreen();
  }

  /// Build individual navigation button matching the image layout with animations
  Widget _buildNavButton(
    BuildContext context, {
    required int index,
    required IconData icon,
    required String label,
    required bool isSelected,
    required VoidCallback onTap,
  }) {
    return Expanded(
      child: Semantics(
        label: '$label navigation button',
        hint: isSelected ? 'Currently selected' : 'Tap to navigate to $label',
        selected: isSelected,
        button: true,
        child: AnimatedBuilder(
          animation: Listenable.merge([
            _scaleAnimations[index],
            _bounceAnimations[index],
          ]),
          builder: (context, child) {
            return Transform.translate(
              offset:
                  Offset(0, _bounceAnimations[index].value), // Vertical bounce
              child: Transform.scale(
                scale: _scaleAnimations[index].value,
                alignment: Alignment
                    .bottomCenter, // Scale from bottom center to keep bottom anchored
                child: Material(
                  color: Colors.transparent,
                  child: InkWell(
                    onTap: onTap,
                    borderRadius: BorderRadius.circular(16),
                    child: Column(
                      mainAxisSize: MainAxisSize.min,
                      mainAxisAlignment: MainAxisAlignment.center,
                      children: [
                        // Icon container with consistent height for alignment
                        SizedBox(
                          height:
                              40, // Fixed height to ensure all icons align horizontally
                          child: Center(
                            child: AnimatedContainer(
                              duration: const Duration(milliseconds: 200),
                              curve: Curves.easeInOut,
                              padding: EdgeInsets.all(label == 'AI Tutor' &&
                                      isSelected
                                  ? 2.0
                                  : // Minimal padding for AI Tutor when selected
                                  1.0), // Minimal padding for all other icons
                              decoration: BoxDecoration(
                                color: (label == 'AI Tutor' && isSelected)
                                    ? const Color(
                                        0xFF6FB8E9) // Blue background for selected AI Tutor
                                    : Colors
                                        .transparent, // Transparent for others
                                borderRadius: BorderRadius.circular(
                                    label == 'AI Tutor' && isSelected
                                        ? 24
                                        : 16),
                                border: (label != 'AI Tutor' || !isSelected)
                                    ? Border.all(
                                        color: Colors.transparent,
                                        width: 0,
                                      )
                                    : null,
                              ),
                              child: _buildIconWithHollowEffect(
                                  icon, isSelected, label),
                            ),
                          ),
                        ),
                        // No spacing - text immediately under icon
                        // Label text with consistent baseline alignment
                        SizedBox(
                          height:
                              14, // Fixed height to ensure all text aligns horizontally
                          child: Center(
                            child: AnimatedDefaultTextStyle(
                              duration: const Duration(milliseconds: 200),
                              style: Theme.of(context)
                                      .textTheme
                                      .labelSmall
                                      ?.copyWith(
                                        color: (label == 'AI Tutor' &&
                                                isSelected)
                                            ? Colors
                                                .white // White text for selected AI Tutor
                                            : (label == 'AI Tutor')
                                                ? const Color(
                                                    0xFF6FB8E9) // Blue for unselected AI Tutor
                                                : const Color(
                                                    0xFFCFCFCF), // Gray for all others
                                        fontWeight: isSelected
                                            ? FontWeight.w600
                                            : FontWeight.w500,
                                        fontSize:
                                            10, // Reduced from 11 to fit better
                                      ) ??
                                  const TextStyle(),
                              child: Text(
                                label,
                                textAlign: TextAlign.center,
                                maxLines: 1,
                                overflow: TextOverflow.ellipsis,
                              ),
                            ),
                          ),
                        ),
                      ],
                    ),
                  ),
                ),
              ),
            );
          },
        ),
      ),
    );
  }

  /// Build floating AI Tutor button with hollow circle design
  Widget _buildFloatingAIButton(BuildContext context) {
    final isSelected = _selectedTabIndex == 2;

    return Semantics(
      label: 'AI Tutor floating button',
      hint: isSelected
          ? 'Currently on AI Tutor screen'
          : 'Tap to open AI Tutor chat',
      selected: isSelected,
      button: true,
      child: AnimatedBuilder(
        animation: _scaleAnimations[2], // Use existing animation for AI Tutor
        builder: (context, child) {
          return Transform.scale(
            scale: _scaleAnimations[2].value,
            child: GestureDetector(
              onTap: () {
                _closeAllPanels();
                _tabController.animateTo(2);
              },
              child: Column(
                mainAxisSize: MainAxisSize.min,
                children: [
                  AnimatedContainer(
                    duration: const Duration(milliseconds: 200),
                    width: 64,
                    height: 64,
                    decoration: BoxDecoration(
                      color: isSelected
                          ? const Color(0xFF6FB8E9)
                          : const Color(
                              0xFF242628), // Match footer background when not selected
                      shape: BoxShape.circle,
                      border: Border.all(
                        color: const Color(0xFF6FB8E9),
                        width: 2,
                      ),
                      boxShadow: [
                        BoxShadow(
                          color: Colors.black.withValues(alpha: 0.3),
                          blurRadius: 8,
                          spreadRadius: 0,
                          offset: const Offset(0, 4),
                        ),
                      ],
                    ),
                    child: Icon(
                      Icons.psychology,
                      color:
                          isSelected ? Colors.white : const Color(0xFF6FB8E9),
                      size: 28,
                    ),
                  ),
                  const SizedBox(height: 4),
                  Text(
                    'AI Tutor',
                    style: Theme.of(context).textTheme.labelSmall?.copyWith(
                          color: isSelected
                              ? const Color(0xFF6FB8E9)
                              : const Color(0xFFCFCFCF),
                          fontWeight:
                              isSelected ? FontWeight.w600 : FontWeight.w500,
                          fontSize: 11,
                        ),
                    textAlign: TextAlign.center,
                  ),
                ],
              ),
            ),
          );
        },
      ),
    );
  }

  /// Build icon with hollow effect for Stats and Pet buttons when not selected
  Widget _buildIconWithHollowEffect(
      IconData icon, bool isSelected, String label) {
    // For Home button, use animated custom SVG painter
    if (label == 'Home') {
      return AnimatedBuilder(
        animation: _homeIconAnimation,
        builder: (context, child) {
          return CustomPaint(
            size: const Size(28, 28),
            painter: AnimatedHomeIconPainter(
              color: isSelected
                  ? const Color(0xFF6FB8E9) // Blue when selected
                  : const Color(0xFFCFCFCF), // Gray when not selected
              isFilled: isSelected,
              animationProgress: isSelected ? _homeIconAnimation.value : 0.0,
            ),
          );
        },
      );
    }

    if (label == 'Tasks') {
      return AnimatedBuilder(
        animation: _tasksAnimation,
        builder: (context, child) {
          return CustomPaint(
            size: const Size(28, 28),
            painter: TasksIconPainter(
              color: const Color(0xFF6FB8E9),
              isFilled: isSelected, // Filled when selected, outlined when not
              strokeWidth: 1.5,
              backgroundColor: const Color(
                  0xFF1C1F35), // Purple background for transparent effect
              animationProgress: isSelected
                  ? _tasksAnimation.value
                  : 0.0, // Only animate when selected
            ),
          );
        },
      );
    }

    // For Stats button, use animated bar chart with smooth transition
    if (label == 'Stats') {
      return AnimatedBuilder(
        animation: _statsIconAnimation,
        builder: (context, child) {
          return CustomPaint(
            size: const Size(28, 28),
            painter: AnimatedBarChartPainter(
              color: const Color(0xFF6FB8E9),
              animationProgress: isSelected ? _statsIconAnimation.value : 0.0,
              strokeWidth: 1.5,
              isFilled: isSelected, // Filled when selected, outlined when not
            ),
          );
        },
      );
    }

    // For Learn button, use custom graduation cap icon with tassel sway animation
    if (label == 'Learn') {
      // Check if animation is initialized
      if (_learnIconAnimation == null) {
        return CustomPaint(
          size: const Size(28, 28),
          painter: GraduationCapPainter(
            color:
                isSelected ? const Color(0xFF6FB8E9) : const Color(0xFFCFCFCF),
            isFilled: isSelected,
            strokeWidth: 1.5,
            animationValue: 0.0,
          ),
        );
      }

      return AnimatedBuilder(
        animation: _learnIconAnimation!,
        builder: (context, child) {
          return CustomPaint(
            size: const Size(28, 28),
            painter: GraduationCapPainter(
              color: isSelected
                  ? const Color(0xFF6FB8E9) // Blue when selected
                  : const Color(0xFFCFCFCF), // Gray when not selected
              isFilled: isSelected, // Filled when selected, outlined when not
              strokeWidth: 1.5,
              animationValue: isSelected
                  ? _learnIconAnimation!.value
                  : 0.0, // Only animate when selected
            ),
          );
        },
      );
    }

    // For Social button, use custom users/people icon with hugging animation
    if (label == 'Social') {
      return AnimatedBuilder(
        animation: _socialIconAnimation,
        builder: (context, child) {
          return CustomPaint(
            size: const Size(28, 28),
            painter: SocialIconPainter(
              color: isSelected
                  ? const Color(0xFF6FB8E9) // Blue when selected
                  : const Color(0xFFCFCFCF), // Gray when not selected
              isFilled: isSelected, // Filled when selected, outlined when not
              strokeWidth: 1.5,
              animationValue:
                  _socialIconAnimation.value, // Add hugging animation
            ),
          );
        },
      );
    }

    // For Pet button, use custom paw icon with animated overlay
    if (label == 'Pet') {
      return AnimatedBuilder(
        animation: _petIconAnimation,
        builder: (context, child) {
          return Stack(
            alignment: Alignment.center,
            children: [
              // Base paw icon using custom painter
              CustomPaint(
                size: const Size(32, 32),
                painter: AnimatedPawsPainter(
                  color: isSelected
                      ? const Color(0xFF6FB8E9) // Blue when selected
                      : const Color(0xFFCFCFCF), // Gray when not selected
                  animationProgress: 0.0, // No animation for base icon
                  isFilled:
                      isSelected, // Filled when selected, outlined when not
                  strokeWidth: 1.5,
                ),
              ),
              // Animated paw prints overlay (only when selected and animating)
              if (isSelected && _petIconAnimation.value > 0.0)
                CustomPaint(
                  size: const Size(32, 32),
                  painter: AnimatedPawsPainter(
                    color:
                        const Color(0xFF6FB8E9), // Blue for animation overlay
                    animationProgress: _petIconAnimation.value,
                    isFilled: true, // Filled when selected
                    strokeWidth: 1.5,
                  ),
                ),
            ],
          );
        },
      );
    }

    // For other buttons, use blue for selected and gray for non-selected
    Color iconColor;
    if (label == 'AI Tutor' && isSelected) {
      iconColor = Colors.white; // White icon on blue background
    } else if (label == 'AI Tutor') {
      iconColor = const Color(0xFF6FB8E9); // Blue when not selected
    } else if (isSelected) {
      iconColor = const Color(0xFF6FB8E9); // Blue when selected
    } else {
      iconColor = const Color(0xFFCFCFCF); // Gray when not selected
    }

    return Icon(
      icon,
      size: label == 'AI Tutor' && isSelected
          ? 32
          : 28, // Larger size for selected AI Tutor
      color: iconColor,
    );
  }
}

/// Screen for calendar/planning functionality
/// Shows a calendar and task management interface
class PlannerScreen extends StatelessWidget {
  // Constructor with optional key for widget identification
  const PlannerScreen({super.key});

  @override
  Widget build(BuildContext context) {
    return Scaffold(
      body: Navigator(
        onGenerateRoute: (settings) {
          return MaterialPageRoute(
            builder: (context) => const PlannerPage(),
            settings: settings,
          );
        },
      ),
    );
  }
}

/// Enhanced notes screen with task integration and filtering options
/// Displays both notes and tasks with filtering capabilities
class NotesScreen extends StatefulWidget {
  const NotesScreen({super.key});

  @override
  State<NotesScreen> createState() => _NotesScreenState();
}

class _NotesScreenState extends State<NotesScreen>
    with SingleTickerProviderStateMixin {
  late TabController _tabController;
  String _searchQuery = '';
  final TextEditingController _searchController = TextEditingController();

  @override
  void initState() {
    super.initState();
    _tabController = TabController(length: 4, vsync: this);

    // Load data when screen initializes
    WidgetsBinding.instance.addPostFrameCallback((_) {
      final noteProvider = Provider.of<NoteProvider>(context, listen: false);
      final taskProvider = Provider.of<TaskProvider>(context, listen: false);
      final questProvider =
          Provider.of<DailyQuestProvider>(context, listen: false);
      noteProvider.loadNotes();
      taskProvider.loadTasks();
      questProvider.loadTodaysQuests();
    });
  }

  @override
  void dispose() {
    _tabController.dispose();
    _searchController.dispose();
    super.dispose();
  }

  @override
  Widget build(BuildContext context) {
    return Scaffold(
      appBar: AppBar(
        title: const Text('Notes & Tasks'),
        bottom: TabBar(
          controller: _tabController,
          tabs: const [
            Tab(icon: Icon(Icons.note), text: 'Notes'),
            Tab(icon: Icon(Icons.task_alt), text: 'Tasks'),
            Tab(icon: Icon(Icons.emoji_events), text: 'Quests'),
            Tab(icon: Icon(Icons.view_agenda), text: 'All'),
          ],
        ),
        actions: [
          IconButton(
            icon: const Icon(Icons.add),
            onPressed: () => _showCreateDialog(context),
          ),
        ],
      ),
      body: Column(
        children: [
          // Search bar
          Padding(
            padding: const EdgeInsets.all(16),
            child: TextField(
              controller: _searchController,
              decoration: InputDecoration(
                hintText: 'Search notes and tasks...',
                prefixIcon: const Icon(Icons.search),
                suffixIcon: _searchQuery.isNotEmpty
                    ? IconButton(
                        icon: const Icon(Icons.clear),
                        onPressed: () {
                          _searchController.clear();
                          setState(() {
                            _searchQuery = '';
                          });
                        },
                      )
                    : null,
                border: OutlineInputBorder(
                  borderRadius: BorderRadius.circular(10),
                ),
              ),
              onChanged: (value) {
                setState(() {
                  _searchQuery = value;
                });
              },
            ),
          ),

          // Tab content
          Expanded(
            child: TabBarView(
              controller: _tabController,
              children: [
                _buildNotesTab(),
                _buildTasksTab(),
                _buildQuestsTab(),
                _buildAllTab(),
              ],
            ),
          ),
        ],
      ),
    );
  }

  /// Build notes-only tab
  Widget _buildNotesTab() {
    return Consumer<NoteProvider>(
      builder: (context, noteProvider, child) {
        if (noteProvider.isLoading) {
          return const Center(child: CircularProgressIndicator());
        }

        final filteredNotes = noteProvider.searchNotes(_searchQuery);

        if (filteredNotes.isEmpty) {
          return _buildEmptyState(
            icon: Icons.note,
            title: _searchQuery.isEmpty ? 'No notes yet' : 'No notes found',
            subtitle: _searchQuery.isEmpty
                ? 'Create your first study note'
                : 'Try a different search term',
          );
        }

        return ListView.builder(
          padding: const EdgeInsets.symmetric(horizontal: 16),
          itemCount: filteredNotes.length,
          itemBuilder: (context, index) {
            final note = filteredNotes[index];
            return _buildNoteCard(note);
          },
        );
      },
    );
  }

  /// Build tasks-only tab
  Widget _buildTasksTab() {
    return Consumer<TaskProvider>(
      builder: (context, taskProvider, child) {
        if (taskProvider.isLoading) {
          return const Center(child: CircularProgressIndicator());
        }

        final filteredTasks = taskProvider.searchTasks(_searchQuery);

        if (filteredTasks.isEmpty) {
          return _buildEmptyState(
            icon: Icons.task_alt,
            title: _searchQuery.isEmpty ? 'No tasks yet' : 'No tasks found',
            subtitle: _searchQuery.isEmpty
                ? 'Create your first task'
                : 'Try a different search term',
          );
        }

        return ListView.builder(
          padding: const EdgeInsets.symmetric(horizontal: 16),
          itemCount: filteredTasks.length,
          itemBuilder: (context, index) {
            final task = filteredTasks[index];
            return _buildTaskCard(task);
          },
        );
      },
    );
  }

  /// Build quests-only tab
  Widget _buildQuestsTab() {
    return Consumer<DailyQuestProvider>(
      builder: (context, questProvider, child) {
        if (questProvider.isLoading) {
          return const Center(child: CircularProgressIndicator());
        }

        final filteredQuests = questProvider.quests.where((quest) {
          if (_searchQuery.isEmpty) return true;
          final lowerQuery = _searchQuery.toLowerCase();
          return quest.title.toLowerCase().contains(lowerQuery) ||
              quest.description.toLowerCase().contains(lowerQuery) ||
              quest.type.displayName.toLowerCase().contains(lowerQuery);
        }).toList();

        if (filteredQuests.isEmpty) {
          return _buildEmptyState(
            icon: Icons.emoji_events,
            title: _searchQuery.isEmpty ? 'No quests today' : 'No quests found',
            subtitle: _searchQuery.isEmpty
                ? 'Daily quests will be generated automatically'
                : 'Try a different search term',
          );
        }

        return ListView.builder(
          padding: const EdgeInsets.symmetric(horizontal: 16),
          itemCount: filteredQuests.length,
          itemBuilder: (context, index) {
            final quest = filteredQuests[index];
            return _buildQuestCard(quest, questProvider);
          },
        );
      },
    );
  }

  /// Build combined notes, tasks, and quests tab
  Widget _buildAllTab() {
    return Consumer3<NoteProvider, TaskProvider, DailyQuestProvider>(
      builder: (context, noteProvider, taskProvider, questProvider, child) {
        if (noteProvider.isLoading ||
            taskProvider.isLoading ||
            questProvider.isLoading) {
          return const Center(child: CircularProgressIndicator());
        }

        final filteredNotes = noteProvider.searchNotes(_searchQuery);
        final filteredTasks = taskProvider.searchTasks(_searchQuery);

        // Filter quests based on search query
        final filteredQuests = questProvider.quests.where((quest) {
          if (_searchQuery.isEmpty) return true;
          final lowerQuery = _searchQuery.toLowerCase();
          return quest.title.toLowerCase().contains(lowerQuery) ||
              quest.description.toLowerCase().contains(lowerQuery) ||
              quest.type.displayName.toLowerCase().contains(lowerQuery);
        }).toList();

        if (filteredNotes.isEmpty &&
            filteredTasks.isEmpty &&
            filteredQuests.isEmpty) {
          return _buildEmptyState(
            icon: Icons.view_agenda,
            title: _searchQuery.isEmpty ? 'No content yet' : 'No results found',
            subtitle: _searchQuery.isEmpty
                ? 'Create notes, tasks, or complete quests to get started'
                : 'Try a different search term',
          );
        }

        return ListView(
          padding: const EdgeInsets.symmetric(horizontal: 16),
          children: [
            // Daily Quests section
            if (filteredQuests.isNotEmpty) ...[
              Padding(
                padding: const EdgeInsets.symmetric(vertical: 8),
                child: Text(
                  'Daily Quests (${filteredQuests.length})',
                  style: Theme.of(context).textTheme.titleMedium?.copyWith(
                        fontWeight: FontWeight.w600,
                        color: Colors.orange.shade700,
                      ),
                ),
              ),
              ...filteredQuests
                  .map((quest) => _buildQuestCard(quest, questProvider)),
              const SizedBox(height: 16),
            ],

            // Notes section
            if (filteredNotes.isNotEmpty) ...[
              Padding(
                padding: const EdgeInsets.symmetric(vertical: 8),
                child: Text(
                  'Notes (${filteredNotes.length})',
                  style: Theme.of(context).textTheme.titleMedium?.copyWith(
                        fontWeight: FontWeight.w600,
                        color: Colors.blue.shade700,
                      ),
                ),
              ),
              ...filteredNotes.map((note) => _buildNoteCard(note)),
              const SizedBox(height: 16),
            ],

            // Tasks section
            if (filteredTasks.isNotEmpty) ...[
              Padding(
                padding: const EdgeInsets.symmetric(vertical: 8),
                child: Text(
                  'Tasks (${filteredTasks.length})',
                  style: Theme.of(context).textTheme.titleMedium?.copyWith(
                        fontWeight: FontWeight.w600,
                        color: Colors.green.shade700,
                      ),
                ),
              ),
              ...filteredTasks.map((task) => _buildTaskCard(task)),
            ],
          ],
        );
      },
    );
  }

  /// Build note card widget
  Widget _buildNoteCard(Note note) {
    return Card(
      margin: const EdgeInsets.only(bottom: 8),
      child: ListTile(
        leading: CircleAvatar(
          backgroundColor: Colors.blue.shade100,
          child: Icon(Icons.note, color: Colors.blue.shade700),
        ),
        title: Text(
          note.title,
          style: const TextStyle(fontWeight: FontWeight.w600),
        ),
        subtitle: Column(
          crossAxisAlignment: CrossAxisAlignment.start,
          children: [
            if (note.contentMd.isNotEmpty)
              Text(
                note.contentMd.length > 100
                    ? '${note.contentMd.substring(0, 100)}...'
                    : note.contentMd,
                maxLines: 2,
                overflow: TextOverflow.ellipsis,
              ),
            if (note.tags.isNotEmpty) ...[
              const SizedBox(height: 4),
              Wrap(
                spacing: 4,
                children: note.tags
                    .take(3)
                    .map(
                      (tag) => Chip(
                        label: Text(tag,
                            style: const TextStyle(
                                fontSize: 10,
                                color: Colors.blue,
                                fontWeight: FontWeight.w600)),
                        backgroundColor: Colors.blue.shade50,
                        materialTapTargetSize: MaterialTapTargetSize.shrinkWrap,
                      ),
                    )
                    .toList(),
              ),
            ],
          ],
        ),
        trailing: Text(
          _formatDate(note.updatedAt),
          style: Theme.of(context).textTheme.bodySmall?.copyWith(
                color: Colors.grey.shade600,
              ),
        ),
        onTap: () => _editNote(note),
      ),
    );
  }

  /// Build task card widget
  Widget _buildTaskCard(Task task) {
    return Card(
      margin: const EdgeInsets.only(bottom: 8),
      child: ListTile(
        leading: CircleAvatar(
          backgroundColor:
              _getTaskStatusColor(task.status).withValues(alpha: 0.2),
          child: Icon(
            _getTaskStatusIcon(task.status),
            color: _getTaskStatusColor(task.status),
          ),
        ),
        title: Text(
          task.title,
          style: TextStyle(
            fontWeight: FontWeight.w600,
            decoration: task.status == TaskStatus.completed
                ? TextDecoration.lineThrough
                : null,
          ),
        ),
        subtitle: Column(
          crossAxisAlignment: CrossAxisAlignment.start,
          children: [
            Row(
              children: [
                Icon(Icons.access_time, size: 14, color: Colors.grey.shade600),
                const SizedBox(width: 4),
                Text(
                  '${task.estMinutes} min',
                  style: TextStyle(color: Colors.grey.shade600),
                ),
                if (task.dueAt != null) ...[
                  const SizedBox(width: 16),
                  Icon(Icons.schedule, size: 14, color: Colors.grey.shade600),
                  const SizedBox(width: 4),
                  Text(
                    _formatDate(task.dueAt!),
                    style: TextStyle(color: Colors.grey.shade600),
                  ),
                ],
              ],
            ),
            if (task.tags.isNotEmpty) ...[
              const SizedBox(height: 4),
              Wrap(
                spacing: 4,
                children: task.tags
                    .take(3)
                    .map(
                      (tag) => Chip(
                        label: Text(tag,
                            style: const TextStyle(
                                fontSize: 10,
                                color: Colors.green,
                                fontWeight: FontWeight.w600)),
                        backgroundColor: Colors.green.shade50,
                        materialTapTargetSize: MaterialTapTargetSize.shrinkWrap,
                      ),
                    )
                    .toList(),
              ),
            ],
          ],
        ),
        trailing: _buildPriorityIndicator(task.priority),
        onTap: () => _editTask(task),
      ),
    );
  }

  /// Build a quest card widget
  Widget _buildQuestCard(DailyQuest quest, DailyQuestProvider questProvider) {
    final progressPercent = quest.currentProgress / quest.targetCount;

    return Card(
      margin: const EdgeInsets.only(bottom: 12),
      elevation: 2,
      shape: RoundedRectangleBorder(borderRadius: BorderRadius.circular(12)),
      child: InkWell(
        borderRadius: BorderRadius.circular(12),
        onTap: () => _handleQuestTap(quest, questProvider),
        child: Padding(
          padding: const EdgeInsets.all(16),
          child: Column(
            crossAxisAlignment: CrossAxisAlignment.start,
            children: [
              Row(
                children: [
                  Container(
                    padding: const EdgeInsets.all(8),
                    decoration: BoxDecoration(
                      color: quest.isCompleted
                          ? Colors.green.withValues(alpha: 0.1)
                          : _getQuestTypeColor(quest.type)
                              .withValues(alpha: 0.1),
                      borderRadius: BorderRadius.circular(8),
                    ),
                    child: Icon(
                      quest.isCompleted
                          ? Icons.check_circle
                          : _getQuestTypeIcon(quest.type),
                      color: quest.isCompleted
                          ? Colors.green
                          : _getQuestTypeColor(quest.type),
                      size: 20,
                    ),
                  ),
                  const SizedBox(width: 12),
                  Expanded(
                    child: Column(
                      crossAxisAlignment: CrossAxisAlignment.start,
                      children: [
                        Text(
                          quest.title,
                          style:
                              Theme.of(context).textTheme.titleMedium?.copyWith(
                                    fontWeight: FontWeight.w600,
                                    decoration: quest.isCompleted
                                        ? TextDecoration.lineThrough
                                        : null,
                                  ),
                        ),
                        const SizedBox(height: 4),
                        Text(
                          quest.description,
                          style: Theme.of(context).textTheme.bodyMedium,
                        ),
                      ],
                    ),
                  ),
                  Container(
                    padding:
                        const EdgeInsets.symmetric(horizontal: 8, vertical: 4),
                    decoration: BoxDecoration(
                      color: Colors.orange.withValues(alpha: 0.1),
                      borderRadius: BorderRadius.circular(6),
                    ),
                    child: Row(
                      mainAxisSize: MainAxisSize.min,
                      children: [
                        const Icon(Icons.star, size: 14, color: Colors.orange),
                        const SizedBox(width: 4),
                        Text(
                          '${quest.expReward}',
                          style:
                              Theme.of(context).textTheme.bodySmall?.copyWith(
                                    color: Colors.orange,
                                    fontWeight: FontWeight.w600,
                                  ),
                        ),
                      ],
                    ),
                  ),
                ],
              ),
              if (!quest.isCompleted) ...[
                const SizedBox(height: 8),
                Row(
                  children: [
                    Expanded(
                      child: LinearProgressIndicator(
                        value: progressPercent,
                        backgroundColor: Colors.grey[200],
                        valueColor: AlwaysStoppedAnimation<Color>(
                          _getQuestTypeColor(quest.type),
                        ),
                      ),
                    ),
                    const SizedBox(width: 12),
                    Text(
                      '${quest.currentProgress}/${quest.targetCount}',
                      style: Theme.of(context).textTheme.bodySmall?.copyWith(
                            fontWeight: FontWeight.w500,
                          ),
                    ),
                  ],
                ),
              ],
            ],
          ),
        ),
      ),
    );
  }

  /// Handle quest card tap
  void _handleQuestTap(DailyQuest quest, DailyQuestProvider questProvider) {
    // Show quest details dialog or navigate to appropriate screen
    showDialog(
      context: context,
      builder: (BuildContext context) {
        return AlertDialog(
          title: Row(
            children: [
              Icon(
                _getQuestTypeIcon(quest.type),
                color: _getQuestTypeColor(quest.type),
              ),
              const SizedBox(width: 8),
              Expanded(child: Text(quest.title)),
            ],
          ),
          content: Column(
            mainAxisSize: MainAxisSize.min,
            crossAxisAlignment: CrossAxisAlignment.start,
            children: [
              Text(quest.description),
              const SizedBox(height: 16),
              if (!quest.isCompleted) ...[
                Text(
                  'Progress: ${quest.currentProgress}/${quest.targetCount}',
                  style: Theme.of(context).textTheme.bodyMedium?.copyWith(
                        fontWeight: FontWeight.w500,
                      ),
                ),
                const SizedBox(height: 8),
                LinearProgressIndicator(
                  value: quest.currentProgress / quest.targetCount,
                  backgroundColor: Colors.grey[200],
                  valueColor: AlwaysStoppedAnimation<Color>(
                    _getQuestTypeColor(quest.type),
                  ),
                ),
                const SizedBox(height: 16),
              ],
              Row(
                children: [
                  const Icon(Icons.star, size: 16, color: Colors.orange),
                  const SizedBox(width: 4),
                  Text(
                    '${quest.expReward} XP Reward',
                    style: Theme.of(context).textTheme.bodyMedium?.copyWith(
                          color: Colors.orange,
                          fontWeight: FontWeight.w600,
                        ),
                  ),
                ],
              ),
            ],
          ),
          actions: [
            TextButton(
              onPressed: () => Navigator.of(context).pop(),
              child: const Text('Close'),
            ),
            if (!quest.isCompleted &&
                quest.currentProgress >= quest.targetCount)
              ElevatedButton(
                onPressed: () {
                  questProvider.completeQuest(quest.id);
                  Navigator.of(context).pop();
                  ScaffoldMessenger.of(context).showSnackBar(
                    SnackBar(
                      content: Text('Quest completed! +${quest.expReward} XP'),
                      backgroundColor: Colors.green,
                    ),
                  );
                },
                child: const Text('Complete Quest'),
              ),
          ],
        );
      },
    );
  }

  /// Get quest type icon
  IconData _getQuestTypeIcon(QuestType type) {
    switch (type) {
      case QuestType.study:
        return Icons.school;
      case QuestType.quiz:
        return Icons.quiz;
      case QuestType.streak:
        return Icons.local_fire_department;
      case QuestType.perfectScore:
        return Icons.star;
      case QuestType.timeSpent:
        return Icons.access_time;
      case QuestType.newCards:
        return Icons.new_releases;
      case QuestType.review:
        return Icons.refresh;
    }
  }

  /// Get quest type color
  Color _getQuestTypeColor(QuestType type) {
    switch (type) {
      case QuestType.study:
        return Colors.blue;
      case QuestType.quiz:
        return Colors.purple;
      case QuestType.streak:
        return Colors.orange;
      case QuestType.perfectScore:
        return Colors.yellow[700]!;
      case QuestType.timeSpent:
        return Colors.teal;
      case QuestType.newCards:
        return Colors.green;
      case QuestType.review:
        return Colors.indigo;
    }
  }

  /// Build empty state widget
  Widget _buildEmptyState({
    required IconData icon,
    required String title,
    required String subtitle,
  }) {
    return Center(
      child: Column(
        mainAxisAlignment: MainAxisAlignment.center,
        children: [
          Icon(icon, size: 64, color: Colors.grey.shade400),
          const SizedBox(height: 16),
          Text(
            title,
            style: Theme.of(context).textTheme.titleLarge?.copyWith(
                  color: Colors.grey.shade600,
                ),
          ),
          const SizedBox(height: 8),
          Text(
            subtitle,
            style: Theme.of(context).textTheme.bodyMedium?.copyWith(
                  color: Colors.grey.shade500,
                ),
          ),
        ],
      ),
    );
  }

  /// Build priority indicator widget
  Widget _buildPriorityIndicator(int priority) {
    Color color;
    String text;

    switch (priority) {
      case 3:
        color = Colors.red;
        text = 'HIGH';
        break;
      case 2:
        color = Colors.orange;
        text = 'MED';
        break;
      default:
        color = Colors.green;
        text = 'LOW';
    }

    return Container(
      padding: const EdgeInsets.symmetric(horizontal: 6, vertical: 2),
      decoration: BoxDecoration(
        color: color.withValues(alpha: 0.1),
        borderRadius: BorderRadius.circular(4),
        border: Border.all(color: color.withValues(alpha: 0.3)),
      ),
      child: Text(
        text,
        style: TextStyle(
          color: color,
          fontSize: 10,
          fontWeight: FontWeight.bold,
        ),
      ),
    );
  }

  /// Get task status color
  Color _getTaskStatusColor(TaskStatus status) {
    switch (status) {
      case TaskStatus.completed:
        return Colors.green;
      case TaskStatus.inProgress:
        return Colors.blue;
      case TaskStatus.cancelled:
        return Colors.red;
      default:
        return Colors.grey;
    }
  }

  /// Get task status icon
  IconData _getTaskStatusIcon(TaskStatus status) {
    switch (status) {
      case TaskStatus.completed:
        return Icons.check_circle;
      case TaskStatus.inProgress:
        return Icons.play_circle;
      case TaskStatus.cancelled:
        return Icons.cancel;
      default:
        return Icons.radio_button_unchecked;
    }
  }

  /// Format date for display
  String _formatDate(DateTime date) {
    final now = DateTime.now();
    final difference = now.difference(date);

    if (difference.inDays == 0) {
      return 'Today';
    } else if (difference.inDays == 1) {
      return 'Yesterday';
    } else if (difference.inDays < 7) {
      return '${difference.inDays} days ago';
    } else {
      return '${date.day}/${date.month}/${date.year}';
    }
  }

  /// Show create dialog for notes or tasks
  void _showCreateDialog(BuildContext context) {
    showDialog(
      context: context,
      builder: (context) => AlertDialog(
        title: const Text('Create New'),
        content: const Text('What would you like to create?'),
        actions: [
          TextButton(
            onPressed: () {
              Navigator.of(context).pop();
              _createNote();
            },
            child: const Text('Note'),
          ),
          TextButton(
            onPressed: () {
              Navigator.of(context).pop();
              _createTask();
            },
            child: const Text('Task'),
          ),
          TextButton(
            onPressed: () => Navigator.of(context).pop(),
            child: const Text('Cancel'),
          ),
        ],
      ),
    );
  }

  /// Create new note
  void _createNote() {
    Navigator.of(context)
        .push(
      MaterialPageRoute(
        builder: (context) => const CreateNoteScreen(),
      ),
    )
        .then((result) {
      // Refresh the notes list if a note was successfully created
      if (result == true && mounted) {
        Provider.of<NoteProvider>(context, listen: false).loadNotes();
      }
    });
  }

  /// Create new task
  void _createTask() {
    Navigator.of(context)
        .push(
      MaterialPageRoute(
        builder: (context) => const CreateTaskScreen(),
      ),
    )
        .then((result) {
      // Refresh the tasks list if a task was successfully created
      if (result == true && mounted) {
        Provider.of<TaskProvider>(context, listen: false).loadTasks();
      }
    });
  }

  /// Edit existing note
  void _editNote(Note note) {
    showDialog(
      context: context,
      builder: (BuildContext context) {
        final titleController = TextEditingController(text: note.title);
        final contentController = TextEditingController(text: note.contentMd);
        final tagsController =
            TextEditingController(text: note.tags.join(', '));

        return AlertDialog(
          title: const Row(
            children: [
              Icon(Icons.note, color: Colors.blue),
              SizedBox(width: 8),
              Text('Edit Note'),
            ],
          ),
          content: SizedBox(
            width: 400,
            child: Column(
              mainAxisSize: MainAxisSize.min,
              children: [
                TextField(
                  controller: titleController,
                  decoration: const InputDecoration(
                    labelText: 'Title',
                    border: OutlineInputBorder(),
                  ),
                ),
                const SizedBox(height: 16),
                TextField(
                  controller: contentController,
                  decoration: const InputDecoration(
                    labelText: 'Content',
                    border: OutlineInputBorder(),
                  ),
                  maxLines: 5,
                ),
                const SizedBox(height: 16),
                TextField(
                  controller: tagsController,
                  decoration: const InputDecoration(
                    labelText: 'Tags (comma separated)',
                    border: OutlineInputBorder(),
                  ),
                ),
              ],
            ),
          ),
          actions: [
            TextButton(
              onPressed: () => Navigator.of(context).pop(),
              child: const Text('Cancel'),
            ),
            TextButton(
              onPressed: () {
                // Delete note
                Provider.of<NoteProvider>(context, listen: false)
                    .deleteNote(note.id);
                Navigator.of(context).pop();
                ScaffoldMessenger.of(context).showSnackBar(
                  const SnackBar(
                    content: Text('Note deleted'),
                    backgroundColor: Colors.red,
                  ),
                );
              },
              child: const Text('Delete', style: TextStyle(color: Colors.red)),
            ),
            ElevatedButton(
              onPressed: () {
                final updatedNote = note.copyWith(
                  title: titleController.text.trim(),
                  contentMd: contentController.text.trim(),
                  tags: tagsController.text
                      .split(',')
                      .map((tag) => tag.trim())
                      .where((tag) => tag.isNotEmpty)
                      .toList(),
                  updatedAt: DateTime.now(),
                );

                Provider.of<NoteProvider>(context, listen: false)
                    .updateNote(updatedNote);
                Navigator.of(context).pop();
                ScaffoldMessenger.of(context).showSnackBar(
                  const SnackBar(content: Text('Note updated')),
                );
              },
              child: const Text('Update'),
            ),
          ],
        );
      },
    );
  }

  /// Edit existing task
  void _editTask(Task task) {
    showDialog(
      context: context,
      builder: (BuildContext context) {
        final titleController = TextEditingController(text: task.title);
        final tagsController =
            TextEditingController(text: task.tags.join(', '));
        final estMinutesController =
            TextEditingController(text: task.estMinutes.toString());
        TaskStatus selectedStatus = task.status;
        int selectedPriority = task.priority;
        DateTime? selectedDueDate = task.dueAt;

        return StatefulBuilder(
          builder: (context, setState) {
            return AlertDialog(
              title: Row(
                children: [
                  Icon(
                    _getTaskStatusIcon(task.status),
                    color: _getTaskStatusColor(task.status),
                  ),
                  const SizedBox(width: 8),
                  const Text('Edit Task'),
                ],
              ),
              content: SizedBox(
                width: 400,
                child: SingleChildScrollView(
                  child: Column(
                    mainAxisSize: MainAxisSize.min,
                    children: [
                      TextField(
                        controller: titleController,
                        decoration: const InputDecoration(
                          labelText: 'Title',
                          border: OutlineInputBorder(),
                        ),
                      ),
                      const SizedBox(height: 16),
                      Row(
                        children: [
                          Expanded(
                            child: DropdownButtonFormField<TaskStatus>(
                              initialValue: selectedStatus,
                              decoration: const InputDecoration(
                                labelText: 'Status',
                                border: OutlineInputBorder(),
                              ),
                              items: TaskStatus.values.map((status) {
                                return DropdownMenuItem(
                                  value: status,
                                  child: Row(
                                    children: [
                                      Icon(
                                        _getTaskStatusIcon(status),
                                        color: _getTaskStatusColor(status),
                                        size: 16,
                                      ),
                                      const SizedBox(width: 8),
                                      Text(status.name),
                                    ],
                                  ),
                                );
                              }).toList(),
                              onChanged: (value) {
                                setState(() {
                                  selectedStatus = value!;
                                });
                              },
                            ),
                          ),
                          const SizedBox(width: 16),
                          Expanded(
                            child: DropdownButtonFormField<int>(
                              initialValue: selectedPriority,
                              decoration: const InputDecoration(
                                labelText: 'Priority',
                                border: OutlineInputBorder(),
                              ),
                              items: const [
                                DropdownMenuItem(
                                    value: 1,
                                    child: Row(children: [
                                      Icon(Icons.low_priority,
                                          color: Colors.green),
                                      SizedBox(width: 8),
                                      Text('Low')
                                    ])),
                                DropdownMenuItem(
                                    value: 2,
                                    child: Row(children: [
                                      Icon(Icons.priority_high,
                                          color: Colors.orange),
                                      SizedBox(width: 8),
                                      Text('Medium')
                                    ])),
                                DropdownMenuItem(
                                    value: 3,
                                    child: Row(children: [
                                      Icon(Icons.priority_high,
                                          color: Colors.red),
                                      SizedBox(width: 8),
                                      Text('High')
                                    ])),
                              ],
                              onChanged: (value) {
                                setState(() {
                                  selectedPriority = value!;
                                });
                              },
                            ),
                          ),
                        ],
                      ),
                      const SizedBox(height: 16),
                      Row(
                        children: [
                          Expanded(
                            child: TextField(
                              controller: estMinutesController,
                              decoration: const InputDecoration(
                                labelText: 'Estimated Minutes',
                                border: OutlineInputBorder(),
                              ),
                              keyboardType: TextInputType.number,
                            ),
                          ),
                          const SizedBox(width: 16),
                          Expanded(
                            child: TextField(
                              controller: tagsController,
                              decoration: const InputDecoration(
                                labelText: 'Tags (comma separated)',
                                border: OutlineInputBorder(),
                              ),
                            ),
                          ),
                        ],
                      ),
                      const SizedBox(height: 16),
                      InkWell(
                        onTap: () async {
                          final date = await showDatePicker(
                            context: context,
                            initialDate: selectedDueDate ?? DateTime.now(),
                            firstDate: DateTime.now(),
                            lastDate:
                                DateTime.now().add(const Duration(days: 365)),
                          );
                          if (date != null) {
                            setState(() {
                              selectedDueDate = date;
                            });
                          }
                        },
                        child: Container(
                          padding: const EdgeInsets.all(16),
                          decoration: BoxDecoration(
                            border: Border.all(color: Colors.grey),
                            borderRadius: BorderRadius.circular(4),
                          ),
                          child: Row(
                            children: [
                              Icon(Icons.calendar_today,
                                  color: Theme.of(context).iconTheme.color),
                              const SizedBox(width: 8),
                              Text(
                                selectedDueDate != null
                                    ? 'Due: ${_formatDate(selectedDueDate!)}'
                                    : 'Set due date (optional)',
                                style: Theme.of(context).textTheme.bodyMedium,
                              ),
                              const Spacer(),
                              if (selectedDueDate != null)
                                IconButton(
                                  icon: const Icon(Icons.clear, size: 16),
                                  onPressed: () {
                                    setState(() {
                                      selectedDueDate = null;
                                    });
                                  },
                                ),
                            ],
                          ),
                        ),
                      ),
                    ],
                  ),
                ),
              ),
              actions: [
                TextButton(
                  onPressed: () => Navigator.of(context).pop(),
                  child: const Text('Cancel'),
                ),
                TextButton(
                  onPressed: () {
                    // Delete task
                    Provider.of<TaskProvider>(context, listen: false)
                        .deleteTask(task.id);
                    Navigator.of(context).pop();
                    ScaffoldMessenger.of(context).showSnackBar(
                      const SnackBar(
                        content: Text('Task deleted'),
                        backgroundColor: Colors.red,
                      ),
                    );
                  },
                  child:
                      const Text('Delete', style: TextStyle(color: Colors.red)),
                ),
                ElevatedButton(
                  onPressed: () {
                    final updatedTask = task.copyWith(
                      title: titleController.text.trim(),
                      status: selectedStatus,
                      priority: selectedPriority,
                      estMinutes: int.tryParse(estMinutesController.text) ??
                          task.estMinutes,
                      dueAt: selectedDueDate,
                      tags: tagsController.text
                          .split(',')
                          .map((tag) => tag.trim())
                          .where((tag) => tag.isNotEmpty)
                          .toList(),
                    );

                    Provider.of<TaskProvider>(context, listen: false)
                        .updateTask(updatedTask);
                    Navigator.of(context).pop();
                    ScaffoldMessenger.of(context).showSnackBar(
                      const SnackBar(content: Text('Task updated')),
                    );
                  },
                  child: const Text('Update'),
                ),
              ],
            );
          },
        );
      },
    );
  }
}

/// Flashcard deck management screen
/// Shows all created decks including AI-generated ones
class DecksScreen extends StatelessWidget {
  // Constructor with optional key for widget identification
  const DecksScreen({super.key});

  /// Builds the deck list interface
  /// @param context - Build context containing theme information
  /// @return Widget tree showing user's flashcard decks
  @override
  Widget build(BuildContext context) {
    return Scaffold(
      // App bar with descriptive screen title
      appBar: AppBar(title: const Text('Flashcard Decks')),

      // Consumer to listen to deck provider changes
      body: Consumer<DeckProvider>(
        builder: (context, deckProvider, child) {
          final decks = deckProvider.decks;

          return SingleChildScrollView(
            padding: const EdgeInsets.all(16),
            child: Column(
              crossAxisAlignment: CrossAxisAlignment.start,
              children: [
                // AI Flashcard Generator at the top
                const AIFlashcardGenerator(),

                const SizedBox(height: 24),

                // Learning Progress section
                const LearningProgressCard(),
                
                const SizedBox(height: 24),
                
                // Flashcard Review section
                const DueCardsWidget(),

                const SizedBox(height: 24),

                // Decks section header
                Text(
                  'Your Decks',
                  style: Theme.of(context).textTheme.headlineSmall?.copyWith(
                        fontWeight: FontWeight.bold,
                      ),
                ),

                const SizedBox(height: 16),

                if (decks.isEmpty)
                  // Show empty state when no decks exist
                  Center(
                    child: Column(
                      mainAxisAlignment: MainAxisAlignment.center,
                      children: [
                        const Icon(Icons.style, size: 64, color: Colors.grey),
                        const SizedBox(height: 16),
                        Text(
                          'No decks yet!',
                          style: Theme.of(context).textTheme.headlineSmall,
                        ),
                        const SizedBox(height: 8),
                        const Text(
                          'Create flashcards using the AI Generator above.',
                          textAlign: TextAlign.center,
                          style: TextStyle(color: Colors.grey),
                        ),
                      ],
                    ),
                  )
                else
                  // Show list of decks
                  ListView.builder(
                    shrinkWrap: true,
                    physics: const NeverScrollableScrollPhysics(),
                    itemCount: decks.length,
                    itemBuilder: (context, index) {
                      final deck = decks[index];
                      return Card(
                        margin: const EdgeInsets.only(bottom: 12),
                        child: ListTile(
                          leading: CircleAvatar(
                            backgroundColor: Theme.of(context).primaryColor,
                            child: const Icon(Icons.style, color: Colors.white),
                          ),
                          title: Text(
                            deck.title,
                            style: const TextStyle(fontWeight: FontWeight.bold),
                          ),
                          subtitle: Column(
                            crossAxisAlignment: CrossAxisAlignment.start,
                            children: [
                              Text('${deck.cards.length} cards'),
                              const SizedBox(height: 4),
                              Wrap(
                                spacing: 4,
                                children: deck.tags
                                    .map((tag) => Chip(
                                          label: Text(
                                            tag,
                                            style: const TextStyle(
                                                fontSize: 12,
                                                color: Colors.indigo,
                                                fontWeight: FontWeight.w600),
                                          ),
                                          backgroundColor:
                                              Colors.indigo.shade50,
                                          materialTapTargetSize:
                                              MaterialTapTargetSize.shrinkWrap,
                                        ))
                                    .toList(),
                              ),
                            ],
                          ),
                          isThreeLine: true,
                          trailing: const Icon(Icons.arrow_forward_ios),
                          onTap: () {
                            // Navigate to flashcard study screen
                            if (deck.cards.isNotEmpty) {
                              Navigator.of(context).push(
                                MaterialPageRoute(
                                  builder: (context) => FlashcardDetailScreen(
                                    deck: deck,
                                    startInQuizMode: false,
                                  ),
                                ),
                              );
                            } else {
                              ScaffoldMessenger.of(context).showSnackBar(
                                SnackBar(
                                  content: Text(
                                      'Deck "${deck.title}" has no cards to study'),
                                  duration: const Duration(seconds: 2),
                                ),
                              );
                            }
                          },
                        ),
                      );
                    },
                  ),
              ],
            ),
          );
        },
      ),
    );
  }
}

// Use the ProgressScreen from screens/progress_screen.dart instead
// This placeholder class has been removed

/// Simple flashcard viewer for studying decks
class SimpleFlashcardViewer extends StatefulWidget {
  final Deck deck;

  const SimpleFlashcardViewer({
    super.key,
    required this.deck,
  });

  @override
  State<SimpleFlashcardViewer> createState() => _SimpleFlashcardViewerState();
}

class _SimpleFlashcardViewerState extends State<SimpleFlashcardViewer> {
  int _currentCardIndex = 0;
  bool _showAnswer = false;

  void _nextCard() {
    setState(() {
      if (_currentCardIndex < widget.deck.cards.length - 1) {
        _currentCardIndex++;
        _showAnswer = false;
      }
    });
  }

  void _previousCard() {
    setState(() {
      if (_currentCardIndex > 0) {
        _currentCardIndex--;
        _showAnswer = false;
      }
    });
  }

  void _toggleAnswer() {
    setState(() {
      _showAnswer = !_showAnswer;
    });
  }

  @override
  Widget build(BuildContext context) {
    final card = widget.deck.cards[_currentCardIndex];

    return Scaffold(
      appBar: AppBar(
        title: Text(
            '${widget.deck.title} - ${_currentCardIndex + 1}/${widget.deck.cards.length}'),
      ),
      body: Padding(
        padding: const EdgeInsets.all(16.0),
        child: Column(
          children: [
            Expanded(
              child: Center(
                child: Card(
                  elevation: 8,
                  child: Container(
                    width: double.infinity,
                    padding: const EdgeInsets.all(24),
                    child: Column(
                      mainAxisAlignment: MainAxisAlignment.center,
                      children: [
                        Text(
                          _showAnswer ? 'Answer:' : 'Question:',
                          style: Theme.of(context).textTheme.titleMedium,
                        ),
                        const SizedBox(height: 20),
                        Text(
                          _showAnswer ? card.back : card.front,
                          style: Theme.of(context).textTheme.headlineSmall,
                          textAlign: TextAlign.center,
                        ),
                        const SizedBox(height: 30),
                        ElevatedButton(
                          onPressed: _toggleAnswer,
                          child: Text(
                              _showAnswer ? 'Show Question' : 'Show Answer'),
                        ),
                      ],
                    ),
                  ),
                ),
              ),
            ),
            Row(
              mainAxisAlignment: MainAxisAlignment.spaceEvenly,
              children: [
                ElevatedButton(
                  onPressed: _currentCardIndex > 0 ? _previousCard : null,
                  child: const Text('Previous'),
                ),
                Text(
                  '${_currentCardIndex + 1} / ${widget.deck.cards.length}',
                  style: Theme.of(context).textTheme.titleMedium,
                ),
                ElevatedButton(
                  onPressed: _currentCardIndex < widget.deck.cards.length - 1
                      ? _nextCard
                      : null,
                  child: const Text('Next'),
                ),
              ],
            ),
            const SizedBox(height: 20),
          ],
        ),
      ),
    );
  }
}

/// Custom painter for settings gear icon using SVG path
class SettingsGearPainter extends CustomPainter {
  final Color? color;

  SettingsGearPainter({this.color});

  @override
  void paint(Canvas canvas, Size size) {
    final paint = Paint()
      ..color = color ?? Colors.grey.shade600
      ..style = PaintingStyle.stroke
      ..strokeWidth = 1.5
      ..strokeCap = StrokeCap.round
      ..strokeJoin = StrokeJoin.round;

    final path = Path();

    // Convert SVG path to Flutter coordinates
    // SVG viewBox is 0 0 24 24, so we scale to our size
    final scaleX = size.width / 24;
    final scaleY = size.height / 24;

    // Outer gear path: M10.343 3.94c.09-.542.56-.94 1.11-.94h1.093c.55 0 1.02.398 1.11.94l.149.894...
    path.moveTo(10.343 * scaleX, 3.94 * scaleY);

    // Top gear tooth
    path.cubicTo(
      10.433 * scaleX,
      3.398 * scaleY,
      10.903 * scaleX,
      3.0 * scaleY,
      11.453 * scaleX,
      3.0 * scaleY,
    );
    path.lineTo(12.546 * scaleX, 3.0 * scaleY);
    path.cubicTo(
      13.096 * scaleX,
      3.0 * scaleY,
      13.566 * scaleX,
      3.398 * scaleY,
      13.656 * scaleX,
      3.94 * scaleY,
    );

    // Top right curve
    path.lineTo(13.805 * scaleX, 4.834 * scaleY);
    path.cubicTo(
      13.875 * scaleX,
      5.258 * scaleY,
      14.189 * scaleX,
      5.598 * scaleY,
      14.585 * scaleX,
      5.764 * scaleY,
    );
    path.cubicTo(
      14.983 * scaleX,
      5.928 * scaleY,
      15.44 * scaleX,
      5.906 * scaleY,
      15.79 * scaleX,
      5.656 * scaleY,
    );

    // Right gear tooth
    path.lineTo(16.527 * scaleX, 5.129 * scaleY);
    path.cubicTo(
      16.977 * scaleX,
      4.449 * scaleY,
      17.587 * scaleX,
      4.499 * scaleY,
      17.977 * scaleX,
      4.579 * scaleY,
    );
    path.lineTo(18.75 * scaleX, 5.353 * scaleY);
    path.cubicTo(
      19.14 * scaleX,
      5.742 * scaleY,
      19.19 * scaleX,
      6.355 * scaleY,
      18.87 * scaleX,
      6.803 * scaleY,
    );

    // Continue the gear outline...
    // Right side continuing clockwise
    path.lineTo(18.343 * scaleX, 7.54 * scaleY);
    path.cubicTo(
      18.093 * scaleX,
      7.89 * scaleY,
      18.071 * scaleX,
      8.346 * scaleY,
      18.236 * scaleX,
      8.744 * scaleY,
    );
    path.cubicTo(
      18.401 * scaleX,
      9.141 * scaleY,
      18.741 * scaleX,
      9.454 * scaleY,
      19.166 * scaleX,
      9.524 * scaleY,
    );

    // Right gear extension
    path.lineTo(20.059 * scaleX, 9.673 * scaleY);
    path.cubicTo(
      20.601 * scaleX,
      9.763 * scaleY,
      20.999 * scaleX,
      10.232 * scaleY,
      20.999 * scaleX,
      10.782 * scaleY,
    );
    path.lineTo(20.999 * scaleX, 11.876 * scaleY);
    path.cubicTo(
      20.999 * scaleX,
      12.426 * scaleY,
      20.601 * scaleX,
      12.896 * scaleY,
      20.059 * scaleX,
      12.986 * scaleY,
    );

    // Bottom right
    path.lineTo(19.165 * scaleX, 13.135 * scaleY);
    path.cubicTo(
      18.741 * scaleX,
      13.205 * scaleY,
      18.401 * scaleX,
      13.518 * scaleY,
      18.236 * scaleX,
      13.915 * scaleY,
    );
    path.cubicTo(
      18.071 * scaleX,
      14.313 * scaleY,
      18.093 * scaleX,
      14.769 * scaleY,
      18.343 * scaleX,
      15.119 * scaleY,
    );

    // Bottom gear tooth
    path.lineTo(18.87 * scaleX, 15.857 * scaleY);
    path.cubicTo(
      19.19 * scaleX,
      16.304 * scaleY,
      19.14 * scaleX,
      16.917 * scaleY,
      18.75 * scaleX,
      17.307 * scaleY,
    );
    path.lineTo(17.977 * scaleX, 18.08 * scaleY);
    path.cubicTo(
      17.587 * scaleX,
      18.469 * scaleY,
      16.977 * scaleX,
      18.519 * scaleY,
      16.527 * scaleX,
      18.199 * scaleY,
    );

    // Continue back to starting point (simplified for brevity)
    path.lineTo(15.79 * scaleX, 17.672 * scaleY);
    path.cubicTo(
      15.44 * scaleX,
      17.422 * scaleY,
      14.983 * scaleX,
      17.4 * scaleY,
      14.585 * scaleX,
      17.564 * scaleY,
    );
    path.cubicTo(
      14.189 * scaleX,
      17.73 * scaleY,
      13.875 * scaleX,
      18.07 * scaleY,
      13.805 * scaleX,
      18.494 * scaleY,
    );

    // Bottom
    path.lineTo(13.656 * scaleX, 19.388 * scaleY);
    path.cubicTo(
      13.566 * scaleX,
      19.93 * scaleY,
      13.096 * scaleX,
      20.328 * scaleY,
      12.546 * scaleX,
      20.328 * scaleY,
    );
    path.lineTo(11.453 * scaleX, 20.328 * scaleY);
    path.cubicTo(
      10.903 * scaleX,
      20.328 * scaleY,
      10.433 * scaleX,
      19.93 * scaleY,
      10.343 * scaleX,
      19.388 * scaleY,
    );

    // Continue back up left side
    path.lineTo(10.194 * scaleX, 18.494 * scaleY);
    path.cubicTo(
      10.124 * scaleX,
      18.07 * scaleY,
      9.81 * scaleX,
      17.73 * scaleY,
      9.413 * scaleX,
      17.564 * scaleY,
    );
    path.cubicTo(
      9.015 * scaleX,
      17.4 * scaleY,
      8.559 * scaleX,
      17.422 * scaleY,
      8.209 * scaleX,
      17.672 * scaleY,
    );

    // Left gear tooth
    path.lineTo(7.472 * scaleX, 18.199 * scaleY);
    path.cubicTo(
      7.025 * scaleX,
      18.519 * scaleY,
      6.412 * scaleX,
      18.469 * scaleY,
      6.023 * scaleX,
      18.08 * scaleY,
    );
    path.lineTo(5.25 * scaleX, 17.307 * scaleY);
    path.cubicTo(
      4.86 * scaleX,
      16.917 * scaleY,
      4.81 * scaleX,
      16.304 * scaleY,
      5.13 * scaleX,
      15.857 * scaleY,
    );

    // Complete the path back to start
    path.lineTo(5.657 * scaleX, 15.119 * scaleY);
    path.cubicTo(
      5.907 * scaleX,
      14.769 * scaleY,
      5.929 * scaleX,
      14.313 * scaleY,
      5.764 * scaleX,
      13.915 * scaleY,
    );
    path.cubicTo(
      5.599 * scaleX,
      13.518 * scaleY,
      5.259 * scaleX,
      13.205 * scaleY,
      4.834 * scaleX,
      13.135 * scaleY,
    );

    // Left extension
    path.lineTo(3.94 * scaleX, 12.986 * scaleY);
    path.cubicTo(
      3.398 * scaleX,
      12.896 * scaleY,
      3.0 * scaleX,
      12.426 * scaleY,
      3.0 * scaleX,
      11.876 * scaleY,
    );
    path.lineTo(3.0 * scaleX, 10.782 * scaleY);
    path.cubicTo(
      3.0 * scaleX,
      10.232 * scaleY,
      3.398 * scaleX,
      9.763 * scaleY,
      3.94 * scaleX,
      9.673 * scaleY,
    );

    // Back up left side
    path.lineTo(4.834 * scaleX, 9.524 * scaleY);
    path.cubicTo(
      5.259 * scaleX,
      9.454 * scaleY,
      5.599 * scaleX,
      9.141 * scaleY,
      5.764 * scaleX,
      8.744 * scaleY,
    );
    path.cubicTo(
      5.929 * scaleX,
      8.346 * scaleY,
      5.907 * scaleX,
      7.89 * scaleY,
      5.657 * scaleX,
      7.54 * scaleY,
    );

    path.lineTo(5.13 * scaleX, 6.803 * scaleY);
    path.cubicTo(
      4.81 * scaleX,
      6.355 * scaleY,
      4.86 * scaleX,
      5.742 * scaleY,
      5.25 * scaleX,
      5.353 * scaleY,
    );
    path.lineTo(6.023 * scaleX, 4.579 * scaleY);
    path.cubicTo(
      6.412 * scaleX,
      4.19 * scaleY,
      7.025 * scaleX,
      4.14 * scaleY,
      7.472 * scaleX,
      4.46 * scaleY,
    );

    path.lineTo(8.209 * scaleX, 4.987 * scaleY);
    path.cubicTo(
      8.559 * scaleX,
      5.237 * scaleY,
      9.015 * scaleX,
      5.259 * scaleY,
      9.413 * scaleX,
      5.094 * scaleY,
    );
    path.cubicTo(
      9.81 * scaleX,
      4.929 * scaleY,
      10.124 * scaleX,
      4.589 * scaleY,
      10.194 * scaleX,
      4.165 * scaleY,
    );

    path.close();

    canvas.drawPath(path, paint);

    // Draw the inner circle: M15 12a3 3 0 1 1-6 0 3 3 0 0 1 6 0Z
    final innerPath = Path();
    final centerX = 12 * scaleX;
    final centerY = 12 * scaleY;
    final radius = 3 * scaleX;

    innerPath.addOval(Rect.fromCircle(
      center: Offset(centerX, centerY),
      radius: radius,
    ));

    canvas.drawPath(innerPath, paint);
  }

  @override
  bool shouldRepaint(CustomPainter oldDelegate) => false;
}

/// Custom painter for home icon with outlined and filled states plus hover-pinch animation
/// Based on comprehensive home icon design with roof, walls, windows, and door elements
class AnimatedHomeIconPainter extends CustomPainter {
  final Color color;
  final bool isFilled;
  final double animationProgress; // 0.0 to 1.0 for hover-pinch animation
  final double strokeWidth;

  AnimatedHomeIconPainter({
    required this.color,
    required this.isFilled,
    required this.animationProgress,
    this.strokeWidth = 1.5,
  });

  @override
  void paint(Canvas canvas, Size size) {
    final paint = Paint()
      ..color = color
      ..strokeWidth = strokeWidth
      ..strokeCap = StrokeCap.round
      ..strokeJoin = StrokeJoin.round;

    // Scale factors based on the SVG viewBox (24x24) to fit our size
    final scaleX = size.width / 24;
    final scaleY = size.height / 24;

    // Apply hover-pinch animation to the entire house
    final center = Offset(size.width / 2, size.height / 2);
    final pinchScale =
        1.0 - (animationProgress * 0.05); // Subtle 5% pinch effect

    canvas.save();
    canvas.translate(center.dx, center.dy);
    canvas.scale(pinchScale);
    canvas.translate(-center.dx, -center.dy);

    if (isFilled) {
      // Filled version using exact SVG paths with door animation
      paint.style = PaintingStyle.fill;

      // Door animation progress - starts open, closes in middle, opens again
      double doorProgress;
      if (animationProgress <= 0.33) {
        // Phase 1: Door closes from open to closed (0-33%)
        doorProgress = 1.0 - (animationProgress / 0.33); // 1.0 to 0.0
      } else if (animationProgress <= 0.66) {
        // Phase 2: Door stays closed (33-66%)
        doorProgress = 0.0;
      } else {
        // Phase 3: Door opens from closed to open (66-100%)
        doorProgress = (animationProgress - 0.66) / (1.0 - 0.66); // 0.0 to 1.0
      }

      // First SVG path: d="M11.47 3.841a.75.75 0 0 1 1.06 0l8.69 8.69a.75.75 0 1 0 1.06-1.061l-8.689-8.69a2.25 2.25 0 0 0-3.182 0l-8.69 8.69a.75.75 0 1 0 1.061 1.06l8.69-8.689Z"
      final roofPath = Path();

      // Starting point M11.47 3.841
      roofPath.moveTo(11.47 * scaleX, 3.841 * scaleY);

      // Arc curve a.75.75 0 0 1 1.06 0 - simplified as line to end point
      roofPath.lineTo(12.53 * scaleX, 3.841 * scaleY); // 11.47 + 1.06 = 12.53

      // Line l8.69 8.69
      roofPath.lineTo(21.22 * scaleX,
          12.531 * scaleY); // 12.53 + 8.69 = 21.22, 3.841 + 8.69 = 12.531

      // Arc a.75.75 0 1 0 1.06-1.061 - simplified as line
      roofPath.lineTo(22.28 * scaleX,
          11.47 * scaleY); // 21.22 + 1.06 = 22.28, 12.531 - 1.061 = 11.47

      // Line l-8.689-8.69
      roofPath.lineTo(13.591 * scaleX,
          2.78 * scaleY); // 22.28 - 8.689 = 13.591, 11.47 - 8.69 = 2.78

      // Arc a2.25 2.25 0 0 0-3.182 0 - simplified as line
      roofPath.lineTo(
          10.409 * scaleX, 2.78 * scaleY); // 13.591 - 3.182 = 10.409

      // Line l-8.69 8.69
      roofPath.lineTo(1.719 * scaleX,
          11.47 * scaleY); // 10.409 - 8.69 = 1.719, 2.78 + 8.69 = 11.47

      // Arc a.75.75 0 1 0 1.061 1.06 - simplified as line
      roofPath.lineTo(2.78 * scaleX,
          12.531 * scaleY); // 1.719 + 1.061 = 2.78, 11.47 + 1.06 = 12.531

      // Line l8.69-8.689 back to start - Z closes the path
      roofPath.lineTo(
          11.47 * scaleX,
          3.841 *
              scaleY); // 2.78 + 8.69 = 11.47, 12.531 - 8.689 = 3.842 ≈ 3.841

      roofPath.close();
      canvas.drawPath(roofPath, paint);

      // Second SVG path: d="m12 5.432 8.159 8.159c.03.03.06.058.091.086v6.198c0 1.035-.84 1.875-1.875 1.875H15a.75.75 0 0 1-.75-.75v-4.5a.75.75 0 0 0-.75-.75h-3a.75.75 0 0 0-.75.75V21a.75.75 0 0 1-.75.75H5.625a1.875 1.875 0 0 1-1.875-1.875v-6.198a2.29 2.29 0 0 0 .091-.086L12 5.432Z"
      final housePath = Path();

      // Starting point m12 5.432
      housePath.moveTo(12 * scaleX, 5.432 * scaleY);

      // Line l8.159 8.159
      housePath.lineTo(20.159 * scaleX,
          13.591 * scaleY); // 12 + 8.159 = 20.159, 5.432 + 8.159 = 13.591

      // Curve c.03.03.06.058.091.086 - simplified as small offset
      housePath.lineTo(20.25 * scaleX,
          13.677 * scaleY); // 20.159 + 0.091 = 20.25, 13.591 + 0.086 = 13.677

      // Vertical line v6.198
      housePath.lineTo(
          20.25 * scaleX, 19.875 * scaleY); // 13.677 + 6.198 = 19.875

      // House right side with rounded corner - c0 1.035-.84 1.875-1.875 1.875
      housePath.lineTo(18.375 * scaleX,
          21.75 * scaleY); // 20.25 - 1.875 = 18.375, 19.875 + 1.875 = 21.75
      housePath.lineTo(15 * scaleX, 21.75 * scaleY); // H15

      // Right door frame - a.75.75 0 0 1-.75-.75
      housePath.lineTo(
          14.25 * scaleX, 21 * scaleY); // 15 - 0.75 = 14.25, 21.75 - 0.75 = 21

      // Create animated door opening by modifying the path
      final doorTopY = 21 - (4.5 * doorProgress); // Animate door from bottom up
      housePath.lineTo(14.25 * scaleX, doorTopY * scaleY); // v-4.5 animated

      // Door top - a.75.75 0 0 0-.75-.75
      housePath.lineTo(13.5 * scaleX,
          doorTopY * scaleY - 0.75 * scaleY); // 14.25 - 0.75 = 13.5

      // Door top edge - h-3
      housePath.lineTo(
          10.5 * scaleX, doorTopY * scaleY - 0.75 * scaleY); // 13.5 - 3 = 10.5

      // Left door frame - a.75.75 0 0 0-.75.75
      housePath.lineTo(9.75 * scaleX, doorTopY * scaleY); // 10.5 - 0.75 = 9.75

      // Left door side animated
      housePath.lineTo(9.75 * scaleX, 21 * scaleY); // Back down to V21

      // Left side of house - a.75.75 0 0 1-.75.75
      housePath.lineTo(
          9 * scaleX, 21.75 * scaleY); // 9.75 - 0.75 = 9, 21 + 0.75 = 21.75

      // House left side - H5.625
      housePath.lineTo(5.625 * scaleX, 21.75 * scaleY);

      // Left wall with rounded corner - a1.875 1.875 0 0 1-1.875-1.875
      housePath.lineTo(3.75 * scaleX,
          19.875 * scaleY); // 5.625 - 1.875 = 3.75, 21.75 - 1.875 = 19.875

      // Left wall up - v-6.198
      housePath.lineTo(
          3.75 * scaleX, 13.677 * scaleY); // 19.875 - 6.198 = 13.677

      // Small curve back to start - a2.29 2.29 0 0 0 .091-.086
      housePath.lineTo(3.841 * scaleX,
          13.591 * scaleY); // 3.75 + 0.091 = 3.841, 13.677 - 0.086 = 13.591

      // Line back to start - L12 5.432
      housePath.lineTo(12 * scaleX, 5.432 * scaleY);

      housePath.close();
      canvas.drawPath(housePath, paint);
    } else {
      // Outlined version: draw stroke paths with perfect connectivity
      paint.style = PaintingStyle.stroke;

      // First draw the roof outline above the house (matching selected version)
      final roofOutlinePath = Path();
      roofOutlinePath.moveTo(2.25 * scaleX, 12 * scaleY); // Start from far left
      roofOutlinePath.lineTo(
          11.204 * scaleX, 3.045 * scaleY); // Left roof line up to peak

      // Curved peak section
      roofOutlinePath.cubicTo(
        11.644 * scaleX,
        2.606 * scaleY,
        12.356 * scaleX,
        2.606 * scaleY,
        12.795 * scaleX,
        3.045 * scaleY,
      );

      roofOutlinePath.lineTo(
          21.75 * scaleX, 12 * scaleY); // Right roof line down to far right
      canvas.drawPath(roofOutlinePath, paint);

      // Main house body with perfect connectivity
      final housePath = Path();

      // Start from bottom left corner
      housePath.moveTo(4.5 * scaleX, 19.875 * scaleY);

      // Left wall up
      housePath.lineTo(4.5 * scaleX, 9.75 * scaleY);

      // Left roof line to peak (ensuring perfect connection)
      housePath.lineTo(11.204 * scaleX, 3.045 * scaleY);

      // Curved peak section - ensuring smooth connection
      housePath.cubicTo(
        11.644 * scaleX,
        2.606 * scaleY,
        12.356 * scaleX,
        2.606 * scaleY,
        12.795 * scaleX,
        3.045 * scaleY,
      );

      // Right roof line down (perfectly connected)
      housePath.lineTo(19.5 * scaleX, 9.75 * scaleY);

      // Right wall down
      housePath.lineTo(19.5 * scaleX, 19.875 * scaleY);

      // Right side of house with rounded corner
      housePath.lineTo(18.375 * scaleX,
          21 * scaleY); // c.621 0 1.125-.504 1.125-1.125 approximation

      // Right door frame
      housePath.lineTo(14.25 * scaleX, 21 * scaleY);
      housePath.lineTo(14.25 * scaleX, 15 * scaleY); // v-4.875 door frame up

      // Door top with rounded corners
      housePath.lineTo(13.125 * scaleX, 15 * scaleY); // h-1.125
      housePath.lineTo(10.875 * scaleX, 15 * scaleY); // h-2.25 door width
      housePath.lineTo(9.75 * scaleX, 15 * scaleY); // h-1.125

      // Left door frame down
      housePath.lineTo(9.75 * scaleX, 21 * scaleY); // V21

      // Left side of house
      housePath.lineTo(5.625 * scaleX, 21 * scaleY); // H5.625
      housePath.lineTo(
          4.5 * scaleX, 19.875 * scaleY); // rounded corner back to start

      // Close the path for perfect connectivity
      housePath.close();

      canvas.drawPath(housePath, paint);

      // Draw the door bottom line separately to complete the door frame
      final doorBottomPath = Path();
      doorBottomPath.moveTo(9.75 * scaleX, 21 * scaleY);
      doorBottomPath.lineTo(14.25 * scaleX, 21 * scaleY);
      canvas.drawPath(doorBottomPath, paint);
    }

    canvas.restore(); // Restore canvas transformation
  }

  @override
  bool shouldRepaint(CustomPainter oldDelegate) {
    return oldDelegate is AnimatedHomeIconPainter &&
        (oldDelegate.isFilled != isFilled ||
            oldDelegate.color != color ||
            oldDelegate.animationProgress != animationProgress);
  }
}

/// Custom painter for EXACT JSON paw design with claw extension animation
/// Based on wired-lineal-448-paws-animal-morph-nails JSON specifications
class AnimatedPawsPainter extends CustomPainter {
  final Color color;
  final double animationProgress; // 0.0 to 1.0 for complete animation cycle
  final double strokeWidth;
  final bool isFilled; // Controls whether to show claws extended

  AnimatedPawsPainter({
    required this.color,
    required this.animationProgress,
    required this.isFilled,
    this.strokeWidth = 1.5,
  });

  @override
  void paint(Canvas canvas, Size size) {
    // Scale factors from SVG viewBox (430x430) to widget size
    final scaleX = size.width / 430;
    final scaleY = size.height / 430;

    final paint = Paint()
      ..color = color
      ..style = PaintingStyle.fill
      ..strokeCap = StrokeCap.round
      ..strokeJoin = StrokeJoin.round;

    // Apply hover-pinch animation to the entire paw
    final center = Offset(size.width / 2, size.height / 2);
    final pinchScale =
        1.0 - (animationProgress * 0.05); // Subtle 5% pinch effect

    canvas.save();
    canvas.translate(center.dx, center.dy);
    canvas.scale(pinchScale);
    canvas.translate(-center.dx, -center.dy);

    if (isFilled) {
      paint.style = PaintingStyle.fill;

      // MAIN PAW PAD - same as outline version but filled
      final mainPadPath = Path();
      mainPadPath.moveTo((109.109 + 215) * scaleX, (130.262 + 215) * scaleY);
      mainPadPath.cubicTo(
        (109.109 + 215) * scaleX,
        (130.262 + 215 + 75.942) * scaleY,
        (109.109 + 215 - 69.674) * scaleX,
        (130.262 + 215 + 13.936) * scaleY,
        (109.109 + 215 - 101.565) * scaleX,
        (130.262 + 215 + 13.936) * scaleY,
      );
      mainPadPath.cubicTo(
        (109.109 + 215 - 101.565 - 33.341) * scaleX,
        (130.262 + 215 + 13.936) * scaleY,
        (109.109 + 215 - 101.565 - 101.565) * scaleX,
        (130.262 + 215 + 59.64) * scaleY,
        (109.109 + 215 - 101.565 - 101.565) * scaleX,
        (130.262 + 215 - 13.936) * scaleY,
      );
      mainPadPath.cubicTo(
        (109.109 + 215 - 101.565 - 101.565) * scaleX,
        (130.262 + 215 - 56.093) * scaleY,
        (109.109 + 215 - 101.565 - 101.565 + 45.472) * scaleX,
        (130.262 + 215 - 137.038) * scaleY,
        (109.109 + 215 - 101.565) * scaleX,
        (130.262 + 215 - 137.038) * scaleY,
      );
      mainPadPath.cubicTo(
        (109.109 + 215 - 101.565 + 101.565) * scaleX,
        (130.262 + 215 - 137.038 + 80.945) * scaleY,
        (109.109 + 215) * scaleX,
        (130.262 + 215) * scaleY,
        (109.109 + 215) * scaleX,
        (130.262 + 215) * scaleY,
      );
      mainPadPath.close();
      canvas.drawPath(mainPadPath, paint);

      // FINGER PAD 1 - top left, same positioning as outline but filled with animated claws
      canvas.save();
      canvas.translate((215 - 120.015) * scaleX, (215 - 34.427) * scaleY);
      canvas.rotate(-20 * 3.14159 / 180);
      final pad1Path = Path();

      if (animationProgress > 0.0) {
        // Animated claw extending and retracting - creates a scratch motion
        // Progress: 0 → 0.5 (extend) → 1.0 (retract back)
        double clawProgress;
        if (animationProgress <= 0.5) {
          // First half: extend claws (0 to 1)
          clawProgress = animationProgress * 2;
        } else {
          // Second half: retract claws (1 back to 0)
          clawProgress = (1.0 - animationProgress) * 2;
        }

        final clawExtension = clawProgress *
            18; // Scale the claw extension (reduced from 30 for much smaller, subtle claws)
        pad1Path.moveTo(32.645 * scaleX * 0.6, -109.234 * scaleY * 0.6);
        pad1Path.cubicTo(
          (32.645 - 0.736) * scaleX * 0.6,
          (-109.234 + 32.507) * scaleY * 0.6,
          (-1.499) * scaleX * 0.6,
          (-51.118) * scaleY * 0.6,
          (-1.499) * scaleX * 0.6,
          (-51.118) * scaleY * 0.6,
        );
        pad1Path.cubicTo(
          (-32.979) * scaleX * 0.6, (-110.72) * scaleY * 0.6,
          (-4.422) * scaleX * 0.6, (-168.263 - clawExtension) * scaleY * 0.6,
          (1.981) * scaleX * 0.6,
          (-191.461 * clawProgress) * scaleY * 0.6, // Extended claw tip
        );
        pad1Path.cubicTo(
          (6.739) * scaleX * 0.6,
          (-168.037) * scaleY * 0.6,
          (32.645) * scaleX * 0.6,
          (-109.234) * scaleY * 0.6,
          (32.645) * scaleX * 0.6,
          (-109.234) * scaleY * 0.6,
        );
        pad1Path.close();
      } else {
        // Regular oval when not animating
        pad1Path.addOval(Rect.fromCenter(
          center: const Offset(0, 0),
          width: 50 * scaleX,
          height: 90 * scaleY,
        ));
      }
      canvas.drawPath(pad1Path, paint);
      canvas.restore();

      // FINGER PAD 2 - same positioning as outline but filled with animated claws
      canvas.save();
      canvas.translate((215 - 46.985) * scaleX, (215 - 106.927) * scaleY);
      canvas.rotate(-14 * 3.14159 / 180);
      final pad2Path = Path();

      if (animationProgress > 0.0) {
        // Animated claw extending and retracting
        double clawProgress;
        if (animationProgress <= 0.5) {
          clawProgress = animationProgress * 2;
        } else {
          clawProgress = (1.0 - animationProgress) * 2;
        }

        final clawExtension =
            clawProgress * 18; // Reduced from 30 for much smaller, subtle claws
        pad2Path.moveTo(32.645 * scaleX * 0.6, -109.234 * scaleY * 0.6);
        pad2Path.cubicTo(
          (32.645 - 0.736) * scaleX * 0.6,
          (-109.234 + 32.507) * scaleY * 0.6,
          (-1.499) * scaleX * 0.6,
          (-51.118) * scaleY * 0.6,
          (-1.499) * scaleX * 0.6,
          (-51.118) * scaleY * 0.6,
        );
        pad2Path.cubicTo(
          (-32.979) * scaleX * 0.6,
          (-110.72) * scaleY * 0.6,
          (-4.422) * scaleX * 0.6,
          (-168.263 - clawExtension) * scaleY * 0.6,
          (1.981) * scaleX * 0.6,
          (-191.461 * clawProgress) * scaleY * 0.6,
        );
        pad2Path.cubicTo(
          (6.739) * scaleX * 0.6,
          (-168.037) * scaleY * 0.6,
          (32.645) * scaleX * 0.6,
          (-109.234) * scaleY * 0.6,
          (32.645) * scaleX * 0.6,
          (-109.234) * scaleY * 0.6,
        );
        pad2Path.close();
      } else {
        pad2Path.addOval(Rect.fromCenter(
          center: const Offset(0, 0),
          width: 50 * scaleX,
          height: 90 * scaleY,
        ));
      }
      canvas.drawPath(pad2Path, paint);
      canvas.restore();

      // FINGER PAD 3 - same positioning as outline but filled with animated claws
      canvas.save();
      canvas.translate((215 + 56.015) * scaleX, (215 - 112.427) * scaleY);
      canvas.rotate(6 * 3.14159 / 180);
      final pad3Path = Path();

      if (animationProgress > 0.0) {
        // Animated claw extending and retracting
        double clawProgress;
        if (animationProgress <= 0.5) {
          clawProgress = animationProgress * 2;
        } else {
          clawProgress = (1.0 - animationProgress) * 2;
        }

        final clawExtension =
            clawProgress * 18; // Reduced from 30 for much smaller, subtle claws
        pad3Path.moveTo(32.645 * scaleX * 0.6, -109.234 * scaleY * 0.6);
        pad3Path.cubicTo(
          (32.645 - 0.736) * scaleX * 0.6,
          (-109.234 + 32.507) * scaleY * 0.6,
          (-1.499) * scaleX * 0.6,
          (-51.118) * scaleY * 0.6,
          (-1.499) * scaleX * 0.6,
          (-51.118) * scaleY * 0.6,
        );
        pad3Path.cubicTo(
          (-32.979) * scaleX * 0.6,
          (-110.72) * scaleY * 0.6,
          (-4.422) * scaleX * 0.6,
          (-168.263 - clawExtension) * scaleY * 0.6,
          (1.981) * scaleX * 0.6,
          (-191.461 * clawProgress) * scaleY * 0.6,
        );
        pad3Path.cubicTo(
          (6.739) * scaleX * 0.6,
          (-168.037) * scaleY * 0.6,
          (32.645) * scaleX * 0.6,
          (-109.234) * scaleY * 0.6,
          (32.645) * scaleX * 0.6,
          (-109.234) * scaleY * 0.6,
        );
        pad3Path.close();
      } else {
        pad3Path.addOval(Rect.fromCenter(
          center: const Offset(0, 0),
          width: 50 * scaleX,
          height: 90 * scaleY,
        ));
      }
      canvas.drawPath(pad3Path, paint);
      canvas.restore();

      // FINGER PAD 4 - same positioning as outline but filled with animated claws
      canvas.save();
      canvas.translate((215 + 120.015) * scaleX, (215 - 34.427) * scaleY);
      canvas.rotate(20 * 3.14159 / 180);
      final pad4Path = Path();

      if (animationProgress > 0.0) {
        // Animated claw extending and retracting
        double clawProgress;
        if (animationProgress <= 0.5) {
          clawProgress = animationProgress * 2;
        } else {
          clawProgress = (1.0 - animationProgress) * 2;
        }

        final clawExtension =
            clawProgress * 18; // Reduced from 30 for much smaller, subtle claws
        pad4Path.moveTo(32.645 * scaleX * 0.6, -109.234 * scaleY * 0.6);
        pad4Path.cubicTo(
          (32.645 - 0.736) * scaleX * 0.6,
          (-109.234 + 32.507) * scaleY * 0.6,
          (-1.499) * scaleX * 0.6,
          (-51.118) * scaleY * 0.6,
          (-1.499) * scaleX * 0.6,
          (-51.118) * scaleY * 0.6,
        );
        pad4Path.cubicTo(
          (-32.979) * scaleX * 0.6,
          (-110.72) * scaleY * 0.6,
          (-4.422) * scaleX * 0.6,
          (-168.263 - clawExtension) * scaleY * 0.6,
          (1.981) * scaleX * 0.6,
          (-191.461 * clawProgress) * scaleY * 0.6,
        );
        pad4Path.cubicTo(
          (6.739) * scaleX * 0.6,
          (-168.037) * scaleY * 0.6,
          (32.645) * scaleX * 0.6,
          (-109.234) * scaleY * 0.6,
          (32.645) * scaleX * 0.6,
          (-109.234) * scaleY * 0.6,
        );
        pad4Path.close();
      } else {
        pad4Path.addOval(Rect.fromCenter(
          center: const Offset(0, 0),
          width: 50 * scaleX,
          height: 90 * scaleY,
        ));
      }
      canvas.drawPath(pad4Path, paint);
      canvas.restore();
    } else {
      // OUTLINED STYLE - exact SVG stroke coordinates
      paint.style = PaintingStyle.stroke;
      paint.strokeWidth = 12.6 * scaleX; // SVG specifies stroke-width="12.6"

      // MAIN PAW PAD - exact outline SVG path coordinates
      // SVG: "M109.109 130.262c0 75.942-69.674 13.936-101.565 13.936-33.341 0-101.565 59.64-101.565-13.936 0-56.093 45.472-137.038 101.565-137.038s101.565 80.945 101.565 137.038"
      // with transform="translate(215 215)"
      final mainPadPath = Path();
      mainPadPath.moveTo((109.109 + 215) * scaleX, (130.262 + 215) * scaleY);
      mainPadPath.cubicTo(
        (109.109 + 215) * scaleX,
        (130.262 + 215 + 75.942) * scaleY,
        (109.109 + 215 - 69.674) * scaleX,
        (130.262 + 215 + 13.936) * scaleY,
        (109.109 + 215 - 101.565) * scaleX,
        (130.262 + 215 + 13.936) * scaleY,
      );
      mainPadPath.cubicTo(
        (109.109 + 215 - 101.565 - 33.341) * scaleX,
        (130.262 + 215 + 13.936) * scaleY,
        (109.109 + 215 - 101.565 - 101.565) * scaleX,
        (130.262 + 215 + 59.64) * scaleY,
        (109.109 + 215 - 101.565 - 101.565) * scaleX,
        (130.262 + 215 - 13.936) * scaleY,
      );
      mainPadPath.cubicTo(
        (109.109 + 215 - 101.565 - 101.565) * scaleX,
        (130.262 + 215 - 56.093) * scaleY,
        (109.109 + 215 - 101.565 - 101.565 + 45.472) * scaleX,
        (130.262 + 215 - 137.038) * scaleY,
        (109.109 + 215 - 101.565) * scaleX,
        (130.262 + 215 - 137.038) * scaleY,
      );
      mainPadPath.cubicTo(
        (109.109 + 215 - 101.565 + 101.565) * scaleX,
        (130.262 + 215 - 137.038 + 80.945) * scaleY,
        (109.109 + 215) * scaleX,
        (130.262 + 215) * scaleY,
        (109.109 + 215) * scaleX,
        (130.262 + 215) * scaleY,
      );
      mainPadPath.close();
      canvas.drawPath(mainPadPath, paint);

      // FINGER PAD 1 - top left, mirroring the right side positioning
      canvas.save();
      canvas.translate((215 - 120.015) * scaleX,
          (215 - 34.427) * scaleY); // Mirror of FINGER PAD 4
      canvas.rotate(-20 *
          3.14159 /
          180); // Mirror rotation: -20 degrees (opposite of +20)
      final pad1Path = Path();
      pad1Path.addOval(Rect.fromCenter(
        center: const Offset(0, 0),
        width: 50 * scaleX,
        height: 90 * scaleY,
      ));
      canvas.drawPath(pad1Path, paint);
      canvas.restore();

      // FINGER PAD 2 - top center-left, repositioned
      canvas.save();
      canvas.translate((215 - 46.985) * scaleX, (215 - 106.927) * scaleY);
      canvas.rotate(-14 * 3.14159 / 180);
      final pad2Path = Path();
      pad2Path.addOval(Rect.fromCenter(
        center: const Offset(0, 0),
        width: 50 * scaleX,
        height: 90 * scaleY,
      ));
      canvas.drawPath(pad2Path, paint);
      canvas.restore();

      // FINGER PAD 3 - rotation 6°
      canvas.save();
      canvas.translate((215 + 56.015) * scaleX, (215 - 112.427) * scaleY);
      canvas.rotate(6 * 3.14159 / 180);
      final pad3Path = Path();
      pad3Path.addOval(Rect.fromCenter(
        center: const Offset(0, 0),
        width: 50 * scaleX,
        height: 90 * scaleY,
      ));
      canvas.drawPath(pad3Path, paint);
      canvas.restore();

      // FINGER PAD 4 - rotation 20°
      canvas.save();
      canvas.translate((215 + 120.015) * scaleX, (215 - 34.427) * scaleY);
      canvas.rotate(20 * 3.14159 / 180);
      final pad4Path = Path();
      pad4Path.addOval(Rect.fromCenter(
        center: const Offset(0, 0),
        width: 50 * scaleX,
        height: 90 * scaleY,
      ));
      canvas.drawPath(pad4Path, paint);
      canvas.restore();
    }

    canvas.restore(); // Restore canvas transformation
  }

  @override
  bool shouldRepaint(CustomPainter oldDelegate) {
    return oldDelegate is AnimatedPawsPainter &&
        (oldDelegate.animationProgress != animationProgress ||
            oldDelegate.isFilled != isFilled ||
            oldDelegate.color != color);
  }
}

class HomeIconPainter extends CustomPainter {
  final Color color;
  final bool isFilled;
  final double strokeWidth;

  HomeIconPainter({
    required this.color,
    required this.isFilled,
    this.strokeWidth = 1.5,
  });

  @override
  void paint(Canvas canvas, Size size) {
    final paint = Paint()
      ..color = color
      ..strokeWidth = strokeWidth
      ..strokeCap = StrokeCap.round
      ..strokeJoin = StrokeJoin.round;

    // Scale factors based on the SVG viewBox (24x24) to fit our size
    final scaleX = size.width / 24;
    final scaleY = size.height / 24;

    if (isFilled) {
      // Filled version: use the new solid SVG design
      paint.style = PaintingStyle.fill;

      // First path: d="M11.47 3.841a.75.75 0 0 1 1.06 0l8.69 8.69a.75.75 0 1 0 1.06-1.061l-8.689-8.69a2.25 2.25 0 0 0-3.182 0l-8.69 8.69a.75.75 0 1 0 1.061 1.06l8.69-8.689Z"
      final roofPath = Path();

      // Starting point M11.47 3.841
      roofPath.moveTo(11.47 * scaleX, 3.841 * scaleY);

      // Arc curve a.75.75 0 0 1 1.06 0 - simplified as straight line to end point
      roofPath.lineTo(12.53 * scaleX, 3.841 * scaleY); // 11.47 + 1.06 = 12.53

      // Line l8.69 8.69
      roofPath.lineTo(21.22 * scaleX,
          12.531 * scaleY); // 12.53 + 8.69 = 21.22, 3.841 + 8.69 = 12.531

      // Arc a.75.75 0 1 0 1.06-1.061 - simplified as curve
      roofPath.lineTo(22.28 * scaleX,
          11.47 * scaleY); // 21.22 + 1.06 = 22.28, 12.531 - 1.061 = 11.47

      // Line l-8.689-8.69
      roofPath.lineTo(13.591 * scaleX,
          2.78 * scaleY); // 22.28 - 8.689 = 13.591, 11.47 - 8.69 = 2.78

      // Arc a2.25 2.25 0 0 0-3.182 0 - simplified
      roofPath.lineTo(
          10.409 * scaleX, 2.78 * scaleY); // 13.591 - 3.182 = 10.409

      // Line l-8.69 8.69
      roofPath.lineTo(1.719 * scaleX,
          11.47 * scaleY); // 10.409 - 8.69 = 1.719, 2.78 + 8.69 = 11.47

      // Arc a.75.75 0 1 0 1.061 1.06 - simplified
      roofPath.lineTo(2.78 * scaleX,
          12.531 * scaleY); // 1.719 + 1.061 = 2.78, 11.47 + 1.06 = 12.531

      // Line l8.69-8.689 back to start
      roofPath.lineTo(
          11.47 * scaleX,
          3.841 *
              scaleY); // 2.78 + 8.69 = 11.47, 12.531 - 8.689 = 3.842 ≈ 3.841

      roofPath.close();
      canvas.drawPath(roofPath, paint);

      // Second path: d="m12 5.432 8.159 8.159c.03.03.06.058.091.086v6.198c0 1.035-.84 1.875-1.875 1.875H15a.75.75 0 0 1-.75-.75v-4.5a.75.75 0 0 0-.75-.75h-3a.75.75 0 0 0-.75.75V21a.75.75 0 0 1-.75.75H5.625a1.875 1.875 0 0 1-1.875-1.875v-6.198a2.29 2.29 0 0 0 .091-.086L12 5.432Z"
      final housePath = Path();

      // Starting point m12 5.432
      housePath.moveTo(12 * scaleX, 5.432 * scaleY);

      // Line l8.159 8.159
      housePath.lineTo(20.159 * scaleX,
          13.591 * scaleY); // 12 + 8.159 = 20.159, 5.432 + 8.159 = 13.591

      // Curve c.03.03.06.058.091.086 - simplified as small offset
      housePath.lineTo(20.25 * scaleX,
          13.677 * scaleY); // 20.159 + 0.091 = 20.25, 13.591 + 0.086 = 13.677

      // Vertical line v6.198
      housePath.lineTo(
          20.25 * scaleX, 19.875 * scaleY); // 13.677 + 6.198 = 19.875

      // House right side with rounded corner - simplified
      housePath.lineTo(
          18.375 * scaleX, 19.875 * scaleY); // 20.25 - 1.875 = 18.375
      housePath.lineTo(15 * scaleX, 19.875 * scaleY); // H15

      // Door frame right side
      housePath.lineTo(14.25 * scaleX, 19.875 * scaleY); // 15 - 0.75 = 14.25
      housePath.lineTo(
          14.25 * scaleX, 15.375 * scaleY); // v-4.5, 19.875 - 4.5 = 15.375
      housePath.lineTo(13.5 * scaleX, 15.375 * scaleY); // 14.25 - 0.75 = 13.5

      // Door top
      housePath.lineTo(10.5 * scaleX, 15.375 * scaleY); // h-3, 13.5 - 3 = 10.5

      // Door frame left side
      housePath.lineTo(9.75 * scaleX, 15.375 * scaleY); // 10.5 - 0.75 = 9.75
      housePath.lineTo(9.75 * scaleX,
          19.875 * scaleY); // V21, but adjusted to 19.875 to match
      housePath.lineTo(9 * scaleX, 19.875 * scaleY); // 9.75 - 0.75 = 9

      // House left side
      housePath.lineTo(5.625 * scaleX, 19.875 * scaleY); // H5.625
      housePath.lineTo(3.75 * scaleX, 19.875 * scaleY); // 5.625 - 1.875 = 3.75

      // Left wall up
      housePath.lineTo(
          3.75 * scaleX, 13.677 * scaleY); // v-6.198, 19.875 - 6.198 = 13.677

      // Small curve back to start
      housePath.lineTo(
          3.841 * scaleX, 13.591 * scaleY); // c.091-.086 simplified
      housePath.lineTo(12 * scaleX, 5.432 * scaleY); // Back to start

      housePath.close();
      canvas.drawPath(housePath, paint);
    } else {
      // Outlined version: draw stroke paths
      paint.style = PaintingStyle.stroke;

      // Roof line: m2.25 12 8.954-8.955c.44-.439 1.152-.439 1.591 0L21.75 12
      final roofPath = Path();
      roofPath.moveTo(2.25 * scaleX, 12 * scaleY);
      roofPath.lineTo(11.204 * scaleX, 3.045 * scaleY);
      // Curved section approximated as smooth connection
      roofPath.cubicTo(
        11.644 * scaleX,
        2.606 * scaleY,
        12.356 * scaleX,
        2.606 * scaleY,
        12.795 * scaleX,
        3.045 * scaleY,
      );
      roofPath.lineTo(21.75 * scaleX, 12 * scaleY);
      canvas.drawPath(roofPath, paint);

      // House body: M4.5 9.75v10.125c0 .621.504 1.125 1.125 1.125H9.75v-4.875c0-.621.504-1.125 1.125-1.125h2.25c.621 0 1.125.504 1.125 1.125V21h4.125c.621 0 1.125-.504 1.125-1.125V9.75
      final bodyPath = Path();
      bodyPath.moveTo(4.5 * scaleX, 9.75 * scaleY);
      bodyPath.lineTo(4.5 * scaleX, 19.875 * scaleY); // 9.75 + 10.125 = 19.875
      bodyPath.lineTo(5.625 * scaleX, 19.875 * scaleY); // 4.5 + 1.125 = 5.625
      bodyPath.lineTo(9.75 * scaleX, 19.875 * scaleY);
      bodyPath.lineTo(9.75 * scaleX, 15 * scaleY); // 19.875 - 4.875 = 15
      bodyPath.lineTo(10.875 * scaleX, 15 * scaleY); // 9.75 + 1.125 = 10.875
      bodyPath.lineTo(13.125 * scaleX, 15 * scaleY); // 10.875 + 2.25 = 13.125
      bodyPath.lineTo(14.25 * scaleX, 15 * scaleY); // 13.125 + 1.125 = 14.25
      bodyPath.lineTo(14.25 * scaleX, 21 * scaleY);
      bodyPath.lineTo(18.375 * scaleX, 21 * scaleY); // 14.25 + 4.125 = 18.375
      bodyPath.lineTo(19.5 * scaleX, 21 * scaleY); // 18.375 + 1.125 = 19.5
      bodyPath.lineTo(19.5 * scaleX, 19.875 * scaleY); // 21 - 1.125 = 19.875
      bodyPath.lineTo(19.5 * scaleX, 9.75 * scaleY);
      canvas.drawPath(bodyPath, paint);

      // Door frame: M8.25 21h8.25
      final doorPath = Path();
      doorPath.moveTo(8.25 * scaleX, 21 * scaleY);
      doorPath.lineTo(16.5 * scaleX, 21 * scaleY); // 8.25 + 8.25 = 16.5
      canvas.drawPath(doorPath, paint);
    }
  }

  @override
  bool shouldRepaint(CustomPainter oldDelegate) {
    return oldDelegate is HomeIconPainter &&
        (oldDelegate.isFilled != isFilled || oldDelegate.color != color);
  }
}

/// Custom painter for graduation cap icon (Learn tab)
class GraduationCapPainter extends CustomPainter {
  final Color color;
  final bool isFilled;
  final double strokeWidth;
  final double animationValue;

  GraduationCapPainter({
    required this.color,
    required this.isFilled,
    this.strokeWidth = 1.5,
    this.animationValue = 0.0,
  });

  @override
  void paint(Canvas canvas, Size size) {
    final paint = Paint()
      ..color = color
      ..strokeWidth = strokeWidth
      ..strokeCap = StrokeCap.round
      ..strokeJoin = StrokeJoin.round
      ..style = isFilled ? PaintingStyle.fill : PaintingStyle.stroke;

    final scaleX = size.width / 24;
    final scaleY = size.height / 24;

    // Calculate tassel sway animation
    // animationValue goes from 0.0 to 1.0, create gentle sway from -1 to +1
    final swayProgress =
        (animationValue * 2.0) - 1.0; // Convert 0-1 to -1 to +1
    final maxSwayDistance = 1.5 * scaleX; // Maximum sway distance
    final tasselSwayOffset =
        maxSwayDistance * sin(swayProgress * pi); // Smooth sine wave motion

    if (isFilled) {
      // Filled version using exact SVG paths from reference
      paint.style = PaintingStyle.fill;

      // First path: d="M11.7 2.805a.75.75 0 0 1 .6 0A60.65 60.65 0 0 1 22.83 8.72a.75.75 0 0 1-.231 1.337 49.948 49.948 0 0 0-9.902 3.912l-.003.002c-.114.06-.227.119-.34.18a.75.75 0 0 1-.707 0A50.88 50.88 0 0 0 7.5 12.173v-.224c0-.131.067-.248.172-.311a54.615 54.615 0 0 1 4.653-2.52.75.75 0 0 0-.65-1.352 56.123 56.123 0 0 0-4.78 2.589 1.858 1.858 0 0 0-.859 1.228 49.803 49.803 0 0 0-4.634-1.527.75.75 0 0 1-.231-1.337A60.653 60.653 0 0 1 11.7 2.805Z"
      final path1 = Path();
      path1.moveTo(11.7 * scaleX, 2.805 * scaleY);
      path1.cubicTo(11.85 * scaleX, 2.73 * scaleY, 12.15 * scaleX,
          2.73 * scaleY, 12.3 * scaleX, 2.805 * scaleY);
      path1.cubicTo(16.2 * scaleX, 4.5 * scaleY, 20.1 * scaleX, 6.5 * scaleY,
          22.83 * scaleX, 8.72 * scaleY);
      path1.cubicTo(22.91 * scaleX, 8.82 * scaleY, 22.91 * scaleX,
          9.02 * scaleY, 22.599 * scaleX, 10.057 * scaleY);
      path1.cubicTo(19.8 * scaleX, 11.2 * scaleY, 16.2 * scaleX, 12.8 * scaleY,
          12.697 * scaleX, 13.969 * scaleY);
      path1.lineTo(12.694 * scaleX, 13.971 * scaleY);
      path1.cubicTo(12.58 * scaleX, 14.031 * scaleY, 12.467 * scaleX,
          14.09 * scaleY, 12.354 * scaleX, 14.151 * scaleY);
      path1.cubicTo(12.12 * scaleX, 14.28 * scaleY, 11.88 * scaleX,
          14.28 * scaleY, 11.647 * scaleX, 14.151 * scaleY);
      path1.cubicTo(10.2 * scaleX, 13.5 * scaleY, 8.8 * scaleX, 12.9 * scaleY,
          7.5 * scaleX, 12.173 * scaleY);
      path1.lineTo(7.5 * scaleX, 11.949 * scaleY);
      path1.cubicTo(7.567 * scaleX, 11.818 * scaleY, 7.634 * scaleX,
          11.701 * scaleY, 7.672 * scaleX, 11.638 * scaleY);
      path1.cubicTo(9.2 * scaleX, 10.5 * scaleY, 10.9 * scaleX, 9.6 * scaleY,
          12.325 * scaleX, 9.118 * scaleY);
      path1.cubicTo(12.45 * scaleX, 9.068 * scaleY, 12.52 * scaleX,
          8.918 * scaleY, 11.675 * scaleX, 7.766 * scaleY);
      path1.cubicTo(10.1 * scaleX, 8.4 * scaleY, 8.7 * scaleX, 9.3 * scaleY,
          6.895 * scaleX, 10.355 * scaleY);
      path1.cubicTo(6.56 * scaleX, 10.55 * scaleY, 6.3 * scaleX, 10.9 * scaleY,
          6.036 * scaleX, 11.583 * scaleY);
      path1.cubicTo(4.5 * scaleX, 11.2 * scaleY, 2.9 * scaleX, 10.7 * scaleY,
          1.402 * scaleX, 10.056 * scaleY);
      path1.cubicTo(1.31 * scaleX, 10.02 * scaleY, 1.25 * scaleX, 9.86 * scaleY,
          1.171 * scaleX, 8.719 * scaleY);
      path1.cubicTo(4.2 * scaleX, 6.4 * scaleY, 7.8 * scaleX, 4.2 * scaleY,
          11.7 * scaleX, 2.805 * scaleY);
      path1.close();
      canvas.drawPath(path1, paint);

      // Second path: d="M13.06 15.473a48.45 48.45 0 0 1 7.666-3.282c.134 1.414.22 2.843.255 4.284a.75.75 0 0 1-.46.711 47.87 47.87 0 0 0-8.105 4.342.75.75 0 0 1-.832 0 47.87 47.87 0 0 0-8.104-4.342.75.75 0 0 1-.461-.71c.035-1.442.121-2.87.255-4.286.921.304 1.83.634 2.726.99v1.27a1.5 1.5 0 0 0-.14 2.508c-.09.38-.222.753-.397 1.11.452.213.901.434 1.346.66a6.727 6.727 0 0 0 .551-1.607 1.5 1.5 0 0 0 .14-2.67v-.645a48.549 48.549 0 0 1 3.44 1.667 2.25 2.25 0 0 0 2.12 0Z"
      final path2 = Path();
      path2.moveTo(13.06 * scaleX, 15.473 * scaleY);
      path2.cubicTo(16.2 * scaleX, 14.1 * scaleY, 18.8 * scaleX, 13.0 * scaleY,
          20.726 * scaleX, 12.191 * scaleY);
      path2.cubicTo(20.86 * scaleX, 13.605 * scaleY, 20.946 * scaleX,
          15.034 * scaleY, 20.981 * scaleX, 16.475 * scaleY);
      path2.cubicTo(20.981 * scaleX, 16.725 * scaleY, 20.85 * scaleX,
          16.95 * scaleY, 20.521 * scaleX, 17.186 * scaleY);
      path2.cubicTo(18.2 * scaleX, 18.8 * scaleY, 15.4 * scaleX, 20.4 * scaleY,
          12.416 * scaleX, 21.528 * scaleY);
      path2.cubicTo(12.28 * scaleX, 21.59 * scaleY, 12.14 * scaleX,
          21.59 * scaleY, 11.584 * scaleX, 21.528 * scaleY);
      path2.cubicTo(8.6 * scaleX, 20.4 * scaleY, 5.8 * scaleX, 18.8 * scaleY,
          3.48 * scaleX, 17.186 * scaleY);
      path2.cubicTo(3.15 * scaleX, 16.95 * scaleY, 3.019 * scaleX,
          16.725 * scaleY, 3.019 * scaleX, 16.476 * scaleY);
      path2.cubicTo(3.054 * scaleX, 15.034 * scaleY, 3.14 * scaleX,
          13.606 * scaleY, 3.274 * scaleX, 12.19 * scaleY);
      path2.cubicTo(4.195 * scaleX, 12.494 * scaleY, 5.104 * scaleX,
          12.824 * scaleY, 6.0 * scaleX, 13.18 * scaleY);
      path2.lineTo(6.0 * scaleX, 14.45 * scaleY);
      path2.cubicTo(5.86 * scaleX, 15.95 * scaleY, 6.86 * scaleX,
          16.458 * scaleY, 7.0 * scaleX, 16.958 * scaleY);
      path2.cubicTo(6.91 * scaleX, 17.338 * scaleY, 6.778 * scaleX,
          17.711 * scaleY, 6.603 * scaleX, 18.068 * scaleY);
      path2.cubicTo(7.055 * scaleX, 18.281 * scaleY, 7.504 * scaleX,
          18.502 * scaleY, 7.949 * scaleX, 18.728 * scaleY);
      path2.cubicTo(8.5 * scaleX, 17.121 * scaleY, 8.5 * scaleX,
          17.058 * scaleY, 8.089 * scaleX, 16.058 * scaleY);
      path2.lineTo(8.089 * scaleX, 15.413 * scaleY);
      path2.cubicTo(9.72 * scaleX, 16.08 * scaleY, 11.209 * scaleX,
          16.747 * scaleY, 12.529 * scaleX, 17.08 * scaleY);
      path2.cubicTo(13.279 * scaleX, 17.21 * scaleY, 13.649 * scaleX,
          16.88 * scaleY, 13.649 * scaleX, 16.38 * scaleY);
      path2.lineTo(13.06 * scaleX, 15.473 * scaleY);
      path2.close();
      canvas.drawPath(path2, paint);

      // Third path: d="M4.462 19.462c.42-.419.753-.89 1-1.395.453.214.902.435 1.347.662a6.742 6.742 0 0 1-1.286 1.794.75.75 0 0 1-1.06-1.06Z"
      // This is the tassel that should hang straight down - now with sway animation
      final path3 = Path();
      path3.moveTo((4.462 * scaleX) + tasselSwayOffset, 19.462 * scaleY);
      path3.lineTo((5.462 * scaleX) + tasselSwayOffset,
          18.067 * scaleY); // Straight up first
      path3.lineTo((6.809 * scaleX) + tasselSwayOffset,
          18.729 * scaleY); // Then right and slightly down
      path3.lineTo((5.523 * scaleX) + tasselSwayOffset,
          20.523 * scaleY); // Straight down to bottom
      path3.lineTo((4.462 * scaleX) + tasselSwayOffset,
          19.462 * scaleY); // Back to start
      path3.close();
      canvas.drawPath(path3, paint);
    } else {
      // Outlined version - keep existing complex implementation
      paint.style = PaintingStyle.stroke;

      // Exact SVG path implementation
      // Path 1: M4.26 10.147a60.438 60.438 0 0 0-.491 6.347A48.62 48.62 0 0 1 12 20.904a48.62 48.62 0 0 1 8.232-4.41 60.46 60.46 0 0 0-.491-6.347
      final mainCapPath = Path();
      mainCapPath.moveTo(4.26 * scaleX, 10.147 * scaleY);

      // Create the curved bottom part of the graduation cap
      mainCapPath.cubicTo(
          4.1 * scaleX,
          13.0 * scaleY, // Control point 1
          3.9 * scaleX,
          15.5 * scaleY, // Control point 2
          3.769 * scaleX,
          16.494 * scaleY // End point (10.147 + 6.347)
          );

      mainCapPath.cubicTo(
          6.0 * scaleX,
          19.0 * scaleY, // Control point 1
          9.0 * scaleX,
          20.5 * scaleY, // Control point 2
          12 * scaleX,
          20.904 * scaleY // Center bottom point
          );

      mainCapPath.cubicTo(
          15.0 * scaleX,
          20.5 * scaleY, // Control point 1
          18.0 * scaleX,
          19.0 * scaleY, // Control point 2
          20.232 * scaleX,
          16.494 * scaleY // Right side point (12 + 8.232, same as left)
          );

      mainCapPath.cubicTo(
          20.1 * scaleX,
          15.5 * scaleY, // Control point 1
          19.9 * scaleX,
          13.0 * scaleY, // Control point 2
          19.741 * scaleX,
          10.147 * scaleY // Back to right edge
          );

      canvas.drawPath(mainCapPath, paint);

      // Path 2: The top ridge/fold of the graduation cap going upward
      // m-15.482 0a50.636 50.636 0 0 0-2.658-.813A59.906 59.906 0 0 1 12 3.493a59.903 59.903 0 0 1 10.399 5.84c-.896.248-1.783.52-2.658.814
      final topRidgePath = Path();
      topRidgePath.moveTo(4.259 * scaleX, 10.147 * scaleY); // 19.741 - 15.482

      topRidgePath.cubicTo(
          3.5 * scaleX,
          9.8 * scaleY, // Control point 1
          2.8 * scaleX,
          9.5 * scaleY, // Control point 2
          1.601 * scaleX,
          9.334 * scaleY // Left edge point (4.259 - 2.658, 10.147 - 0.813)
          );

      topRidgePath.cubicTo(
          5.0 * scaleX,
          6.0 * scaleY, // Control point 1
          8.5 * scaleX,
          4.0 * scaleY, // Control point 2
          12 * scaleX,
          3.493 * scaleY // Top center point
          );

      topRidgePath.cubicTo(
          15.5 * scaleX,
          4.0 * scaleY, // Control point 1
          19.0 * scaleX,
          6.0 * scaleY, // Control point 2
          22.399 * scaleX,
          9.333 * scaleY // Right edge point (12 + 10.399)
          );

      topRidgePath.cubicTo(
          21.5 * scaleX,
          9.6 * scaleY, // Control point 1
          20.6 * scaleX,
          9.8 * scaleY, // Control point 2
          19.741 * scaleX,
          10.147 * scaleY // Back to right edge
          );

      canvas.drawPath(topRidgePath, paint);

      // Path 3: Center connecting lines
      // m-15.482 0A50.717 50.717 0 0 1 12 13.489a50.702 50.702 0 0 1 7.74-3.342
      final centerLines = Path();
      centerLines.moveTo(4.259 * scaleX, 10.147 * scaleY);
      centerLines.cubicTo(
          7.0 * scaleX,
          11.5 * scaleY, // Control point 1
          9.5 * scaleX,
          12.8 * scaleY, // Control point 2
          12 * scaleX,
          13.489 * scaleY // Center point
          );
      centerLines.cubicTo(
          15.0 * scaleX,
          12.2 * scaleY, // Control point 1
          17.5 * scaleX,
          11.0 * scaleY, // Control point 2
          19.74 * scaleX,
          10.147 * scaleY // Right edge point (12 + 7.74)
          );

      canvas.drawPath(centerLines, paint);

      // Tassel circle: M6.75 15a.75.75 0 1 0 0-1.5.75.75 0 0 0 0 1.5 - with sway animation
      final tasselPaint = Paint()
        ..color = color
        ..style = PaintingStyle.stroke
        ..strokeWidth = strokeWidth;

      canvas.drawCircle(
        Offset((6.75 * scaleX) + tasselSwayOffset, 15 * scaleY),
        0.75 * scaleX,
        tasselPaint,
      );

      // Tassel string connections - with sway animation
      // Zm0 0v-3.675A55.378 55.378 0 0 1 12 8.443
      canvas.drawLine(
        Offset((6.75 * scaleX) + tasselSwayOffset, 15 * scaleY),
        Offset((6.75 * scaleX) + (tasselSwayOffset * 0.3),
            11.325 * scaleY), // Less sway at top connection point
        paint,
      );

      // Curved line to center - with sway animation
      final tasselCurve = Path();
      tasselCurve.moveTo(
          (6.75 * scaleX) + (tasselSwayOffset * 0.3), 11.325 * scaleY);
      tasselCurve.cubicTo(
          8.5 * scaleX,
          10.0 * scaleY, // Control point 1 - no sway, connected to cap
          10.0 * scaleX,
          9.0 * scaleY, // Control point 2 - no sway, connected to cap
          12 * scaleX,
          8.443 * scaleY // Connect to cap center - no sway
          );
      canvas.drawPath(tasselCurve, paint);

      // Additional tassel detail - with sway animation
      // m-7.007 11.55A5.981 5.981 0 0 0 6.75 15.75v-1.5
      final tasselDetail = Path();
      tasselDetail.moveTo((4.993 * scaleX) + tasselSwayOffset,
          19.993 * scaleY); // 12 - 7.007, 8.443 + 11.55
      tasselDetail.cubicTo(
          5.5 * scaleX,
          18.0 * scaleY, // Control point 1
          6.0 * scaleX,
          16.8 * scaleY, // Control point 2
          (6.75 * scaleX) + tasselSwayOffset,
          15.75 * scaleY // End point with sway
          );
      tasselDetail.lineTo((6.75 * scaleX) + tasselSwayOffset,
          14.25 * scaleY); // 15.75 - 1.5 with sway

      canvas.drawPath(tasselDetail, paint);
    }
  }

  @override
  bool shouldRepaint(CustomPainter oldDelegate) {
    return oldDelegate is GraduationCapPainter &&
        (oldDelegate.isFilled != isFilled ||
            oldDelegate.color != color ||
            oldDelegate.strokeWidth != strokeWidth ||
            oldDelegate.animationValue != animationValue);
  }
}

/// Custom painter for social/people icon (Social tab)
class SocialIconPainter extends CustomPainter {
  final Color color;
  final bool isFilled;
  final double strokeWidth;
  final double animationValue; // Animation progress from 0.0 to 1.0

  SocialIconPainter({
    required this.color,
    required this.isFilled,
    this.strokeWidth = 1.5,
    this.animationValue = 0.0, // Default to no animation
  });

  @override
  void paint(Canvas canvas, Size size) {
    final paint = Paint()
      ..color = color
      ..strokeWidth = strokeWidth
      ..strokeCap = StrokeCap.round
      ..strokeJoin = StrokeJoin.round
      ..style = isFilled ? PaintingStyle.fill : PaintingStyle.stroke;

    final scaleX = size.width / 24;
    final scaleY = size.height / 24;

    // Calculate hugging animation offsets - side figures move closer to center and back
    // Animation goes: 0.0 → 0.5 (max hug) → 1.0 (back to normal)
    final hugProgress = animationValue <= 0.5
        ? animationValue * 2.0 // 0.0 to 1.0 in first half
        : (1.0 - animationValue) * 2.0; // 1.0 to 0.0 in second half
    final hugOffset = hugProgress * 1.5; // Maximum 1.5 units closer to center
    final leftHugX = 5.25 + hugOffset; // Left figure moves right
    final rightHugX = 18.75 - hugOffset; // Right figure moves left

    if (isFilled) {
      // Filled version using the provided filled SVG paths
      paint.style = PaintingStyle.fill;

      // First path: d="M8.25 6.75a3.75 3.75 0 1 1 7.5 0 3.75 3.75 0 0 1-7.5 0ZM15.75 9.75a3 3 0 1 1 6 0 3 3 0 0 1-6 0ZM2.25 9.75a3 3 0 1 1 6 0 3 3 0 0 1-6 0ZM6.31 15.117A6.745 6.745 0 0 1 12 12a6.745 6.745 0 0 1 6.709 7.498.75.75 0 0 1-.372.568A12.696 12.696 0 0 1 12 21.75c-2.305 0-4.47-.612-6.337-1.684a.75.75 0 0 1-.372-.568 6.787 6.787 0 0 1 1.019-4.38Z"
      final mainPath = Path();

      // Center head: M8.25 6.75a3.75 3.75 0 1 1 7.5 0 3.75 3.75 0 0 1-7.5 0Z
      mainPath.addOval(Rect.fromCenter(
        center: Offset(12 * scaleX, 6.75 * scaleY), // 8.25 + 3.75 = 12
        width: 7.5 * scaleX,
        height: 7.5 * scaleY,
      ));

      // Right head: M15.75 9.75a3 3 0 1 1 6 0 3 3 0 0 1-6 0Z (moves left during animation)
      mainPath.addOval(Rect.fromCenter(
        center:
            Offset(rightHugX * scaleX, 9.75 * scaleY), // Animated X position
        width: 6 * scaleX,
        height: 6 * scaleY,
      ));

      // Left head: M2.25 9.75a3 3 0 1 1 6 0 3 3 0 0 1-6 0Z (moves right during animation)
      mainPath.addOval(Rect.fromCenter(
        center: Offset(leftHugX * scaleX, 9.75 * scaleY), // Animated X position
        width: 6 * scaleX,
        height: 6 * scaleY,
      ));

      // Main body: M6.31 15.117A6.745 6.745 0 0 1 12 12a6.745 6.745 0 0 1 6.709 7.498.75.75 0 0 1-.372.568A12.696 12.696 0 0 1 12 21.75c-2.305 0-4.47-.612-6.337-1.684a.75.75 0 0 1-.372-.568 6.787 6.787 0 0 1 1.019-4.38Z
      final bodyLeftX =
          6.31 + hugOffset * 0.5; // Body sides also move but less dramatically
      final bodyRightX = 18.709 - hugOffset * 0.5;

      mainPath.moveTo(bodyLeftX * scaleX, 15.117 * scaleY);
      mainPath.cubicTo(8.0 * scaleX, 13.5 * scaleY, 10.0 * scaleX,
          12.0 * scaleY, 12 * scaleX, 12 * scaleY);
      mainPath.cubicTo(14.0 * scaleX, 12.0 * scaleY, 16.0 * scaleX,
          13.5 * scaleY, bodyRightX * scaleX, 19.498 * scaleY);
      mainPath.cubicTo(
          (bodyRightX - 0.122) * scaleX,
          19.69 * scaleY,
          (bodyRightX - 0.272) * scaleX,
          19.82 * scaleY,
          (bodyRightX - 0.372) * scaleX,
          20.066 * scaleY);
      mainPath.cubicTo(16.5 * scaleX, 21.2 * scaleY, 14.3 * scaleX,
          21.75 * scaleY, 12 * scaleX, 21.75 * scaleY);
      mainPath.cubicTo(9.695 * scaleX, 21.75 * scaleY, 7.53 * scaleX,
          21.138 * scaleY, (bodyLeftX - 0.647) * scaleX, 20.066 * scaleY);
      mainPath.cubicTo(
          (bodyLeftX - 0.747) * scaleX,
          19.82 * scaleY,
          (bodyLeftX - 0.897) * scaleX,
          19.69 * scaleY,
          (bodyLeftX - 1.019) * scaleX,
          19.498 * scaleY);
      mainPath.cubicTo(
          (bodyLeftX - 0.51) * scaleX,
          17.8 * scaleY,
          (bodyLeftX - 0.26) * scaleX,
          16.5 * scaleY,
          bodyLeftX * scaleX,
          15.117 * scaleY);
      mainPath.close();
      canvas.drawPath(mainPath, paint);

      // Second path: d="M5.082 14.254a8.287 8.287 0 0 0-1.308 5.135 9.687 9.687 0 0 1-1.764-.44l-.115-.04a.563.563 0 0 1-.373-.487l-.01-.121a3.75 3.75 0 0 1 3.57-4.047ZM20.226 19.389a8.287 8.287 0 0 0-1.308-5.135 3.75 3.75 0 0 1 3.57 4.047l-.01.121a.563.563 0 0 1-.373.486l-.115.04c-.567.2-1.156.349-1.764.441Z"
      final sidePath = Path();

      // Animated side body positions for hugging effect
      final leftSideX =
          5.082 + hugOffset * 0.3; // Left side moves right slightly
      final rightSideX =
          20.226 - hugOffset * 0.3; // Right side moves left slightly
      final leftSideBodyX =
          18.918 - hugOffset * 0.3; // Right side body moves left

      // Left side body: M5.082 14.254a8.287 8.287 0 0 0-1.308 5.135 9.687 9.687 0 0 1-1.764-.44l-.115-.04a.563.563 0 0 1-.373-.487l-.01-.121a3.75 3.75 0 0 1 3.57-4.047Z
      sidePath.moveTo(leftSideX * scaleX, 14.254 * scaleY);
      sidePath.cubicTo(
          (leftSideX - 0.582) * scaleX,
          16.8 * scaleY,
          (leftSideX - 0.882) * scaleX,
          18.5 * scaleY,
          (leftSideX - 1.308) * scaleX,
          19.389 * scaleY);
      sidePath.cubicTo(2.8 * scaleX, 19.2 * scaleY, 2.0 * scaleX, 19.0 * scaleY,
          2.01 * scaleX, 18.949 * scaleY);
      sidePath.lineTo(1.895 * scaleX, 18.909 * scaleY);
      sidePath.cubicTo(1.7 * scaleX, 18.8 * scaleY, 1.6 * scaleX, 18.6 * scaleY,
          1.522 * scaleX, 18.422 * scaleY);
      sidePath.lineTo(1.512 * scaleX, 18.301 * scaleY);
      sidePath.cubicTo(1.8 * scaleX, 16.5 * scaleY, 3.2 * scaleX, 14.8 * scaleY,
          leftSideX * scaleX, 14.254 * scaleY);
      sidePath.close();

      // Right side body: M20.226 19.389a8.287 8.287 0 0 0-1.308-5.135 3.75 3.75 0 0 1 3.57 4.047l-.01.121a.563.563 0 0 1-.373.486l-.115.04c-.567.2-1.156.349-1.764.441Z
      sidePath.moveTo(rightSideX * scaleX, 19.389 * scaleY);
      sidePath.cubicTo(
          (rightSideX - 0.626) * scaleX,
          16.8 * scaleY,
          (rightSideX - 0.926) * scaleX,
          15.0 * scaleY,
          leftSideBodyX * scaleX,
          14.254 * scaleY);
      sidePath.cubicTo(
          (leftSideBodyX + 1.882) * scaleX,
          14.8 * scaleY,
          (leftSideBodyX + 3.282) * scaleX,
          16.5 * scaleY,
          22.488 * scaleX,
          18.301 * scaleY);
      sidePath.lineTo(22.478 * scaleX, 18.422 * scaleY);
      sidePath.cubicTo(22.4 * scaleX, 18.6 * scaleY, 22.3 * scaleX,
          18.8 * scaleY, 22.105 * scaleX, 18.908 * scaleY);
      sidePath.lineTo(21.99 * scaleX, 18.948 * scaleY);
      sidePath.cubicTo(21.2 * scaleX, 19.15 * scaleY, 20.8 * scaleX,
          19.3 * scaleY, rightSideX * scaleX, 19.389 * scaleY);
      sidePath.close();

      canvas.drawPath(sidePath, paint);
    } else {
      // Outlined version - use the same shape as filled but as stroke
      paint.style = PaintingStyle.stroke;

      // Use the exact same paths as the filled version but draw them as outlines
      final mainPath = Path();

      // Center head: M8.25 6.75a3.75 3.75 0 1 1 7.5 0 3.75 3.75 0 0 1-7.5 0Z
      mainPath.addOval(Rect.fromCenter(
        center: Offset(12 * scaleX, 6.75 * scaleY), // 8.25 + 3.75 = 12
        width: 7.5 * scaleX,
        height: 7.5 * scaleY,
      ));

      // Right head: M15.75 9.75a3 3 0 1 1 6 0 3 3 0 0 1-6 0Z (animated)
      mainPath.addOval(Rect.fromCenter(
        center:
            Offset(rightHugX * scaleX, 9.75 * scaleY), // Animated X position
        width: 6 * scaleX,
        height: 6 * scaleY,
      ));

      // Left head: M2.25 9.75a3 3 0 1 1 6 0 3 3 0 0 1-6 0Z (animated)
      mainPath.addOval(Rect.fromCenter(
        center: Offset(leftHugX * scaleX, 9.75 * scaleY), // Animated X position
        width: 6 * scaleX,
        height: 6 * scaleY,
      ));

      // Main body: M6.31 15.117A6.745 6.745 0 0 1 12 12a6.745 6.745 0 0 1 6.709 7.498.75.75 0 0 1-.372.568A12.696 12.696 0 0 1 12 21.75c-2.305 0-4.47-.612-6.337-1.684a.75.75 0 0 1-.372-.568 6.787 6.787 0 0 1 1.019-4.38Z
      mainPath.moveTo(6.31 * scaleX, 15.117 * scaleY);
      mainPath.cubicTo(8.0 * scaleX, 13.5 * scaleY, 10.0 * scaleX,
          12.0 * scaleY, 12 * scaleX, 12 * scaleY);
      mainPath.cubicTo(14.0 * scaleX, 12.0 * scaleY, 16.0 * scaleX,
          13.5 * scaleY, 18.709 * scaleX, 19.498 * scaleY);
      mainPath.cubicTo(18.587 * scaleX, 19.69 * scaleY, 18.437 * scaleX,
          19.82 * scaleY, 18.337 * scaleX, 20.066 * scaleY);
      mainPath.cubicTo(16.5 * scaleX, 21.2 * scaleY, 14.3 * scaleX,
          21.75 * scaleY, 12 * scaleX, 21.75 * scaleY);
      mainPath.cubicTo(9.695 * scaleX, 21.75 * scaleY, 7.53 * scaleX,
          21.138 * scaleY, 5.663 * scaleX, 20.066 * scaleY);
      mainPath.cubicTo(5.563 * scaleX, 19.82 * scaleY, 5.413 * scaleX,
          19.69 * scaleY, 5.291 * scaleX, 19.498 * scaleY);
      mainPath.cubicTo(5.8 * scaleX, 17.8 * scaleY, 6.05 * scaleX,
          16.5 * scaleY, 6.31 * scaleX, 15.117 * scaleY);
      mainPath.close();
      canvas.drawPath(mainPath, paint);

      // Side body paths as outlines
      final sidePath = Path();

      // Left side body: M5.082 14.254a8.287 8.287 0 0 0-1.308 5.135 9.687 9.687 0 0 1-1.764-.44l-.115-.04a.563.563 0 0 1-.373-.487l-.01-.121a3.75 3.75 0 0 1 3.57-4.047Z
      sidePath.moveTo(5.082 * scaleX, 14.254 * scaleY);
      sidePath.cubicTo(4.5 * scaleX, 16.8 * scaleY, 4.2 * scaleX, 18.5 * scaleY,
          3.774 * scaleX, 19.389 * scaleY);
      sidePath.cubicTo(2.8 * scaleX, 19.2 * scaleY, 2.0 * scaleX, 19.0 * scaleY,
          2.01 * scaleX, 18.949 * scaleY);
      sidePath.lineTo(1.895 * scaleX, 18.909 * scaleY);
      sidePath.cubicTo(1.7 * scaleX, 18.8 * scaleY, 1.6 * scaleX, 18.6 * scaleY,
          1.522 * scaleX, 18.422 * scaleY);
      sidePath.lineTo(1.512 * scaleX, 18.301 * scaleY);
      sidePath.cubicTo(1.8 * scaleX, 16.5 * scaleY, 3.2 * scaleX, 14.8 * scaleY,
          5.082 * scaleX, 14.254 * scaleY);
      sidePath.close();

      // Right side body: M20.226 19.389a8.287 8.287 0 0 0-1.308-5.135 3.75 3.75 0 0 1 3.57 4.047l-.01.121a.563.563 0 0 1-.373.486l-.115.04c-.567.2-1.156.349-1.764.441Z
      sidePath.moveTo(20.226 * scaleX, 19.389 * scaleY);
      sidePath.cubicTo(19.6 * scaleX, 16.8 * scaleY, 19.3 * scaleX,
          15.0 * scaleY, 18.918 * scaleX, 14.254 * scaleY);
      sidePath.cubicTo(20.8 * scaleX, 14.8 * scaleY, 22.2 * scaleX,
          16.5 * scaleY, 22.488 * scaleX, 18.301 * scaleY);
      sidePath.lineTo(22.478 * scaleX, 18.422 * scaleY);
      sidePath.cubicTo(22.4 * scaleX, 18.6 * scaleY, 22.3 * scaleX,
          18.8 * scaleY, 22.105 * scaleX, 18.908 * scaleY);
      sidePath.lineTo(21.99 * scaleX, 18.948 * scaleY);
      sidePath.cubicTo(21.2 * scaleX, 19.15 * scaleY, 20.8 * scaleX,
          19.3 * scaleY, 20.226 * scaleX, 19.389 * scaleY);
      sidePath.close();

      canvas.drawPath(sidePath, paint);
    }
  }

  @override
  bool shouldRepaint(CustomPainter oldDelegate) {
    return oldDelegate is SocialIconPainter &&
        (oldDelegate.isFilled != isFilled ||
            oldDelegate.color != color ||
            oldDelegate.strokeWidth != strokeWidth ||
            oldDelegate.animationValue != animationValue);
  }
}<|MERGE_RESOLUTION|>--- conflicted
+++ resolved
@@ -2020,7 +2020,6 @@
         mainAxisAlignment: MainAxisAlignment
             .spaceEvenly, // Distribute items evenly across full height
         children: [
-<<<<<<< HEAD
 
         // Menu items
         _buildHamburgerMenuItem(
@@ -2119,7 +2118,6 @@
             );
           },
         ),
-=======
           // Menu items
           _buildHamburgerMenuItem(
             context,
@@ -2214,7 +2212,6 @@
               );
             },
           ),
->>>>>>> 9d6ad859
         ],
       ),
     );
@@ -2319,12 +2316,11 @@
               'Study Pals',
               style: Theme.of(context).textTheme.headlineMedium?.copyWith(
                     fontWeight: FontWeight.bold,
-<<<<<<< HEAD
                     color: Colors.white, // Changed to white color
-=======
+
                     color:
                         const Color(0xFF6FB8E9), // Match blue container borders
->>>>>>> 9d6ad859
+
                   ),
               overflow: TextOverflow.ellipsis,
               maxLines: 1,
